"""Entry point for generating regulation-specific report payloads."""

from __future__ import annotations

from collections.abc import Mapping, MutableMapping
from copy import deepcopy
from functools import lru_cache
from pathlib import Path
from typing import Any

try:  # pragma: no cover - optional dependency guard
    import yaml  # type: ignore
except ImportError:  # pragma: no cover - raised in tests if missing
    yaml = None  # type: ignore

from src.app.utils.payload import ensure_results_payload_defaults

from . import eu7_ld

_SPEC_DIR = Path(__file__).resolve().parent / "specs"
_DEFAULT_LEGISLATION = "eu7_ld"


SPEC_DIR = _SPEC_DIR


def _load_yaml(name: str) -> Mapping[str, Any]:
    path = SPEC_DIR / name
    if yaml is None:
        raise RuntimeError("PyYAML is required to load legislation specifications.")
    with path.open("r", encoding="utf-8") as handle:
        data = yaml.safe_load(handle)
    if not isinstance(data, Mapping):
        raise ValueError(f"Specification '{name}' must be a mapping.")
    return data


def _deep_update(target: MutableMapping[str, Any], patch: Mapping[str, Any]) -> MutableMapping[str, Any]:
    """Merge *patch* into *target* recursively and return the mutated mapping."""

    for key, value in patch.items():
        if (
            key in target
            and isinstance(target[key], MutableMapping)
            and isinstance(value, Mapping)
        ):
            _deep_update(target[key], value)
        else:
            target[key] = deepcopy(value)
    return target


@lru_cache(maxsize=8)
def load_spec(name: str = _DEFAULT_LEGISLATION) -> Mapping[str, Any]:
    """Load and cache the YAML specification for a supported legislation."""

    spec_name = name.lower()
    path = _SPEC_DIR / f"{spec_name}.yaml"
    if not path.exists():  # pragma: no cover - defensive guard
        raise ValueError(f"Unknown legislation spec '{name}'.")

    if yaml is None:
        raise RuntimeError("PyYAML is required to load legislation specifications.")

    raw = yaml.safe_load(path.read_text(encoding="utf-8"))
    if not isinstance(raw, Mapping):
        raise ValueError(f"Specification '{name}' must evaluate to a mapping.")
    return raw


def render_report(
    legislation: str = _DEFAULT_LEGISLATION,
    data: Mapping[str, Any] | None = None,
    *,
    spec_override: Mapping[str, Any] | None = None,
) -> dict[str, Any]:
    """Return an un-normalised results payload for *legislation*.

    Parameters
    ----------
    legislation:
        Currently only ``"eu7_ld"`` is supported.
    data:
        Harmonised analysis inputs. If omitted a deterministic demo payload is used.
    spec_override:
        Optional mapping merged on top of the static YAML specification. Handy for
        tests that want to stub TODO limits.
    """

    key = legislation.lower()
    if key != "eu7_ld":  # pragma: no cover - future extension guard
        raise ValueError(f"Unsupported legislation '{legislation}'.")

    spec_mapping = deepcopy(dict(load_spec("eu7_ld")))
    if spec_override:
        _deep_update(spec_mapping, spec_override)

    inputs = data if data is not None else eu7_ld.build_default_inputs(spec_mapping)
    return eu7_ld.build_report(inputs, spec_mapping)


def build_results_payload(
    legislation: str = _DEFAULT_LEGISLATION,
    data: Mapping[str, Any] | None = None,
    *,
    spec_override: Mapping[str, Any] | None = None,
) -> dict[str, Any]:
    """Render and normalise a results payload for the requested legislation."""

    raw_payload = render_report(
        legislation,
        data,
        spec_override=spec_override,
    )
    return ensure_results_payload_defaults(raw_payload)


def evaluate_eu7_ld(raw_inputs: Mapping[str, Any] | None = None) -> dict[str, Any]:
<<<<<<< HEAD
    """Evaluate the EU7-LD report ensuring UI-friendly defaults."""

    spec_mapping = deepcopy(dict(load_spec("eu7_ld")))
    data = (
        dict(raw_inputs)
        if isinstance(raw_inputs, Mapping)
        else eu7_ld.build_default_inputs(spec_mapping)
    )

    payload = eu7_ld.build_report(data, spec_mapping)

    visual_block = payload.get("visual") if isinstance(payload.get("visual"), Mapping) else {}
    map_block = visual_block.get("map") if isinstance(visual_block, Mapping) else {}
    if not isinstance(map_block, Mapping):
        map_block = {}
    chart_block = (
        visual_block.get("chart")
        if isinstance(visual_block, Mapping)
        else {}
    )
    if not isinstance(chart_block, Mapping):
        chart_block = {}
    payload["visual"] = {"map": dict(map_block), "chart": dict(chart_block)}

    sections = payload.get("sections")
    if not isinstance(sections, list):
        sections = []
    ordered_titles = [
        "Pre/Post Checks (Zero/Span)",
        "Trip Composition & Timing",
        "Dynamics / MAW metrics",
        "GPS/Altitude validity",
        "Emissions Summary",
        "Final Conformity (overall PASS/FAIL)",
    ]
    block_lookup = {
        block.get("title"): block
        for block in sections
        if isinstance(block, Mapping)
    }
    ordered_sections: list[dict[str, Any]] = []
    for title in ordered_titles:
        block = block_lookup.get(title)
        if isinstance(block, Mapping):
            ordered_sections.append(dict(block))
    for block in sections:
        if not isinstance(block, Mapping):
            continue
        if block.get("title") in ordered_titles:
            continue
        ordered_sections.append(dict(block))
    payload["sections"] = ordered_sections

    if not isinstance(payload.get("kpi_numbers"), list):
        payload["kpi_numbers"] = []

    final_block = payload.get("final") if isinstance(payload.get("final"), Mapping) else {}
    payload["final"] = {
        "pass": bool(final_block.get("pass")),
        "pollutants": list(final_block.get("pollutants", [])),
        "notes": list(final_block.get("notes", [])),
        "label": final_block.get("label") or ("PASS" if final_block.get("pass") else "FAIL"),
    }

    meta = dict(payload.get("meta") or {})
    meta.setdefault("legislation", "EU7 Light-Duty")
    payload["meta"] = meta

    # Mirror top-level conveniences used by legacy UI helpers
    payload["map"] = payload.get("visual", {}).get("map", {})
    payload["chart"] = payload.get("visual", {}).get("chart", {})

    normalised = ensure_results_payload_defaults(payload)
    # restore fields that ensure_results_payload_defaults may normalise away
    normalised["meta"] = payload.get("meta", {})
    normalised["sections"] = payload.get("sections", [])
    normalised["final"] = payload.get("final", {})
    normalised["emissions"] = payload.get("emissions", {})
    normalised["id"] = payload.get("id")
    normalised["name"] = payload.get("name")
    normalised["version"] = payload.get("version")
    normalised["columns"] = payload.get("columns")
    normalised["values"] = payload.get("values")

    return normalised
=======
    """Evaluate the EU7 Light-Duty ruleset for the provided *raw_inputs*."""

    raw_inputs = raw_inputs or {}
    spec = dict(_load_yaml("eu7_ld.yaml"))

    def _num(key: str, default: float) -> float:
        value = raw_inputs.get(key, default)
        try:
            return float(value)
        except (TypeError, ValueError):
            return default

    total_override = raw_inputs.get("total_km")
    try:
        total_distance_override = float(total_override) if total_override is not None else None
    except (TypeError, ValueError):
        total_distance_override = None

    start_value = raw_inputs.get("start_urban", True)
    if isinstance(start_value, str):
        start_value_normalised = start_value.strip().lower()
        start_urban = start_value_normalised in {"1", "true", "yes"}
    else:
        start_urban = bool(start_value)

    data = {
        "pn_zero_pre": _num("pn_zero_pre", 3200.0),
        "pn_zero_post": _num("pn_zero_post", 3400.0),
        "urban_km": _num("urban_km", 18.5),
        "expressway_km": _num("expressway_km", 27.2),
        "rural_km": _num("rural_km", 12.3),
        "total_km": total_distance_override,
        "duration_minutes": _num("duration_minutes", 102.0),
        "start_urban": start_urban,
        "avg_speed_urban_kmh": _num("avg_speed_urban_kmh", 28.0),
        "stop_time_share_urban_percent": _num("stop_time_share_urban_percent", 12.5),
        "maw_low_speed_valid_percent": _num("maw_low_speed_valid_percent", 92.0),
        "maw_high_speed_valid_percent": _num("maw_high_speed_valid_percent", 88.0),
        "gps_max_loss_s": _num("gps_max_loss_s", 8.0),
        "gps_total_loss_s": _num("gps_total_loss_s", 45.0),
        "nox_mg_per_km": _num("nox_mg_per_km", 9.236e3),
        "pn_per_km": _num("pn_per_km", 1.055e7),
        "co_mg_per_km": _num("co_mg_per_km", 350.0),
    }

    if data.get("total_km") is None:
        total_distance = sum(
            value for value in (data.get("urban_km"), data.get("expressway_km"), data.get("rural_km")) if isinstance(value, (int, float))
        )
        data["total_km"] = total_distance

    sections = [
        eu7_ld.compute_zero_span(data, spec),
        eu7_ld.compute_trip_composition(data, spec),
        eu7_ld.compute_dynamics(data, spec),
        eu7_ld.compute_gps_validity(data, spec),
        eu7_ld.compute_emissions_summary(data, spec),
    ]
    final_block = eu7_ld.compute_final_conformity(sections[-1], spec)

    visual = {
        "map": {"center": {"lat": 47.07, "lon": 15.44, "zoom": 10}, "latlngs": []},
        "chart": {"series": [], "labels": []},
    }
    kpis = [
        {"label": "NOx (mg/km)", "value": data["nox_mg_per_km"]},
        {"label": "PN (#/km)", "value": data["pn_per_km"]},
        {"label": "CO (mg/km)", "value": data["co_mg_per_km"]},
    ]

    payload = {
        "meta": {"legislation": spec.get("name", "EU7 Light-Duty"), "version": spec.get("version")},
        "sections": sections,
        "final": final_block,
        "visual": visual,
        "kpi_numbers": kpis,
    }

    payload = ensure_results_payload_defaults(payload)
    payload.setdefault("meta", {}).setdefault("legislation", spec.get("name", "EU7 Light-Duty"))
    payload.setdefault("meta", {}).setdefault("version", spec.get("version"))
    payload["chart"] = payload.get("visual", {}).get("chart")
    payload["map"] = payload.get("visual", {}).get("map")
    return payload
>>>>>>> 42db90d5


__all__ = ["build_results_payload", "load_spec", "render_report", "evaluate_eu7_ld"]<|MERGE_RESOLUTION|>--- conflicted
+++ resolved
@@ -116,93 +116,6 @@
 
 
 def evaluate_eu7_ld(raw_inputs: Mapping[str, Any] | None = None) -> dict[str, Any]:
-<<<<<<< HEAD
-    """Evaluate the EU7-LD report ensuring UI-friendly defaults."""
-
-    spec_mapping = deepcopy(dict(load_spec("eu7_ld")))
-    data = (
-        dict(raw_inputs)
-        if isinstance(raw_inputs, Mapping)
-        else eu7_ld.build_default_inputs(spec_mapping)
-    )
-
-    payload = eu7_ld.build_report(data, spec_mapping)
-
-    visual_block = payload.get("visual") if isinstance(payload.get("visual"), Mapping) else {}
-    map_block = visual_block.get("map") if isinstance(visual_block, Mapping) else {}
-    if not isinstance(map_block, Mapping):
-        map_block = {}
-    chart_block = (
-        visual_block.get("chart")
-        if isinstance(visual_block, Mapping)
-        else {}
-    )
-    if not isinstance(chart_block, Mapping):
-        chart_block = {}
-    payload["visual"] = {"map": dict(map_block), "chart": dict(chart_block)}
-
-    sections = payload.get("sections")
-    if not isinstance(sections, list):
-        sections = []
-    ordered_titles = [
-        "Pre/Post Checks (Zero/Span)",
-        "Trip Composition & Timing",
-        "Dynamics / MAW metrics",
-        "GPS/Altitude validity",
-        "Emissions Summary",
-        "Final Conformity (overall PASS/FAIL)",
-    ]
-    block_lookup = {
-        block.get("title"): block
-        for block in sections
-        if isinstance(block, Mapping)
-    }
-    ordered_sections: list[dict[str, Any]] = []
-    for title in ordered_titles:
-        block = block_lookup.get(title)
-        if isinstance(block, Mapping):
-            ordered_sections.append(dict(block))
-    for block in sections:
-        if not isinstance(block, Mapping):
-            continue
-        if block.get("title") in ordered_titles:
-            continue
-        ordered_sections.append(dict(block))
-    payload["sections"] = ordered_sections
-
-    if not isinstance(payload.get("kpi_numbers"), list):
-        payload["kpi_numbers"] = []
-
-    final_block = payload.get("final") if isinstance(payload.get("final"), Mapping) else {}
-    payload["final"] = {
-        "pass": bool(final_block.get("pass")),
-        "pollutants": list(final_block.get("pollutants", [])),
-        "notes": list(final_block.get("notes", [])),
-        "label": final_block.get("label") or ("PASS" if final_block.get("pass") else "FAIL"),
-    }
-
-    meta = dict(payload.get("meta") or {})
-    meta.setdefault("legislation", "EU7 Light-Duty")
-    payload["meta"] = meta
-
-    # Mirror top-level conveniences used by legacy UI helpers
-    payload["map"] = payload.get("visual", {}).get("map", {})
-    payload["chart"] = payload.get("visual", {}).get("chart", {})
-
-    normalised = ensure_results_payload_defaults(payload)
-    # restore fields that ensure_results_payload_defaults may normalise away
-    normalised["meta"] = payload.get("meta", {})
-    normalised["sections"] = payload.get("sections", [])
-    normalised["final"] = payload.get("final", {})
-    normalised["emissions"] = payload.get("emissions", {})
-    normalised["id"] = payload.get("id")
-    normalised["name"] = payload.get("name")
-    normalised["version"] = payload.get("version")
-    normalised["columns"] = payload.get("columns")
-    normalised["values"] = payload.get("values")
-
-    return normalised
-=======
     """Evaluate the EU7 Light-Duty ruleset for the provided *raw_inputs*."""
 
     raw_inputs = raw_inputs or {}
@@ -287,7 +200,6 @@
     payload["chart"] = payload.get("visual", {}).get("chart")
     payload["map"] = payload.get("visual", {}).get("map")
     return payload
->>>>>>> 42db90d5
 
 
 __all__ = ["build_results_payload", "load_spec", "render_report", "evaluate_eu7_ld"]