--- conflicted
+++ resolved
@@ -4,13 +4,4 @@
 
 from .engine import build_results_payload, evaluate_eu7_ld, load_spec, render_report
 
-<<<<<<< HEAD
-__all__ = [
-    "build_results_payload",
-    "evaluate_eu7_ld",
-    "load_spec",
-    "render_report",
-]
-=======
-__all__ = ["build_results_payload", "evaluate_eu7_ld", "load_spec", "render_report"]
->>>>>>> 42db90d5
+__all__ = ["build_results_payload", "evaluate_eu7_ld", "load_spec", "render_report"]