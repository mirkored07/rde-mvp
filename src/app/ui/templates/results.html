--- conflicted
+++ resolved
@@ -24,206 +24,6 @@
         {% else %}
         <span class="rounded-full bg-rose-500/20 px-3 py-1 text-xs font-semibold uppercase tracking-wide text-rose-700 dark:bg-rose-500/20 dark:text-rose-200">Fail</span>
         {% endif %}
-<<<<<<< HEAD
-        {% endfor %}
-      </div>
-    </section>
-    {% endif %}
-
-    <section class="rounded-3xl border border-slate-200/70 bg-slate-900/5 p-6 shadow-card dark:border-slate-700/70 dark:bg-slate-900/40 w-full max-w-none">
-      <div class="flex flex-col gap-8 lg:flex-row">
-        <div class="flex-1 min-w-0 w-full">
-          <div class="flex flex-col gap-3">
-            <h3 class="text-sm font-semibold uppercase tracking-[0.3em] text-slate-500 dark:text-slate-300">Charts &amp; KPIs</h3>
-            <p class="text-xs text-slate-500 dark:text-slate-400">Interactive time series rendered after the payload event fires.</p>
-            <div class="chart-card w-full min-w-0 overflow-hidden rounded-2xl border border-slate-200 bg-white/90 p-4 shadow-sm dark:border-slate-700 dark:bg-slate-900/60">
-              <div id="charts-kpis" class="w-full">
-                <div id="chart-speed" class="w-full" style="height: 360px; width: 100%;"></div>
-              </div>
-            </div>
-          </div>
-        </div>
-        <div class="flex-1 min-w-0 w-full">
-          <div class="flex flex-col gap-3">
-            <h3 class="text-sm font-semibold uppercase tracking-[0.3em] text-slate-500 dark:text-slate-300">Drive map</h3>
-            <p class="text-xs text-slate-500 dark:text-slate-400">Leaflet trace rendered when the payload is ready.</p>
-            <div class="chart-card w-full min-w-0 overflow-hidden rounded-2xl border border-slate-200 bg-white/90 p-4 shadow-sm dark:border-slate-700 dark:bg-slate-900/60">
-              <div id="drive-map" class="w-full" style="height: 360px; width: 100%;"></div>
-            </div>
-          </div>
-        </div>
-      </div>
-    </section>
-
-    {% set eu7_sections = results_payload.sections if results_payload.sections else [] %}
-    {% set eu7_meta = results_payload.meta if results_payload.meta is mapping else {} %}
-    {% if eu7_sections %}
-    <section class="rounded-3xl border border-slate-200/70 bg-white/95 p-6 shadow-card dark:border-slate-700/70 dark:bg-slate-900/70">
-      <div class="flex flex-col gap-4 lg:flex-row lg:items-center lg:justify-between">
-        <div>
-          <p class="text-xs font-semibold uppercase tracking-[0.3em] text-slate-500 dark:text-slate-400">Legislative report</p>
-          <h3 class="mt-1 text-2xl font-semibold text-slate-900 dark:text-white">{{ eu7_meta.get('legislation') or 'EU7 Light-Duty' }}</h3>
-          <p class="mt-2 text-sm text-slate-500 dark:text-slate-400">Automated evaluation mirroring UN R168 layout with EU7-LD criteria.</p>
-        </div>
-        {% set final_block = results_payload.final if results_payload.final is mapping else {} %}
-        <div class="rounded-2xl border border-slate-200 bg-white/80 px-5 py-4 text-center shadow-sm dark:border-slate-700 dark:bg-slate-900/60">
-          {% set final_pass = final_block.get('pass') %}
-          {% set final_badge = badge_pass if final_pass else badge_fail %}
-          <p class="text-xs font-semibold uppercase tracking-[0.3em] text-slate-400 dark:text-slate-500">Overall result</p>
-          <span class="mt-2 inline-flex items-center rounded-full px-3 py-1 text-sm font-semibold {{ final_badge }}">{{ 'PASS' if final_pass else 'FAIL' }}</span>
-          {% if final_block.get('notes') %}
-          <ul class="mt-3 space-y-1 text-xs text-slate-500 dark:text-slate-400">
-            {% for note in final_block.get('notes') %}
-            <li>{{ note }}</li>
-            {% endfor %}
-          </ul>
-          {% endif %}
-        </div>
-      </div>
-      <div class="mt-6 space-y-6">
-        {% for section in eu7_sections %}
-        {% set criteria = section.get('criteria') if section is mapping else [] %}
-        <div class="rounded-2xl border border-slate-200 bg-white/80 p-5 shadow-sm dark:border-slate-700 dark:bg-slate-900/60">
-          <div class="flex flex-col gap-2 sm:flex-row sm:items-center sm:justify-between">
-            <h4 class="text-base font-semibold text-slate-900 dark:text-white">{{ section.get('title') or 'Section' }}</h4>
-            {% set section_notes = section.get('notes') %}
-            {% if section_notes %}
-            <div class="text-xs text-slate-500 dark:text-slate-400">
-              {% if section_notes is iterable and section_notes is not string %}
-              <ul class="list-disc space-y-1 pl-4">
-                {% for note in section_notes %}
-                <li>{{ note }}</li>
-                {% endfor %}
-              </ul>
-              {% else %}
-              <p>{{ section_notes }}</p>
-              {% endif %}
-            </div>
-            {% endif %}
-          </div>
-          {% if criteria %}
-          <div class="mt-4 overflow-hidden rounded-xl border border-slate-200 dark:border-slate-700">
-            <table class="min-w-full divide-y divide-slate-200 text-sm text-slate-600 dark:divide-slate-700 dark:text-slate-300">
-              <thead class="bg-slate-50/80 text-[11px] font-semibold uppercase tracking-[0.3em] text-slate-500 dark:bg-slate-800/70 dark:text-slate-400">
-                <tr>
-                  <th scope="col" class="px-4 py-3 text-left">Ref</th>
-                  <th scope="col" class="px-4 py-3 text-left">Criterion</th>
-                  <th scope="col" class="px-4 py-3 text-left">Condition</th>
-                  <th scope="col" class="px-4 py-3 text-left">Value</th>
-                  <th scope="col" class="px-4 py-3 text-left">Unit</th>
-                  <th scope="col" class="px-4 py-3 text-left">Result</th>
-                </tr>
-              </thead>
-              <tbody class="divide-y divide-slate-200/70 bg-white/80 dark:divide-slate-800 dark:bg-slate-900/60">
-                {% for row in criteria %}
-                {% set row_map = row if row is mapping else {} %}
-                {% set row_pass = row_map.get('pass') %}
-                {% set row_badge = badge_pass if row_pass else badge_fail %}
-                <tr>
-                  <td class="px-4 py-3 align-top font-medium text-slate-500 dark:text-slate-400">{{ row_map.get('ref') or '—' }}</td>
-                  <td class="px-4 py-3 align-top font-semibold text-slate-900 dark:text-white">{{ row_map.get('criterion') or '—' }}</td>
-                  <td class="px-4 py-3 align-top">{{ row_map.get('condition') or 'n/a' }}</td>
-                  <td class="px-4 py-3 align-top">{{ row_map.get('value') if row_map.get('value') is not none else 'n/a' }}</td>
-                  <td class="px-4 py-3 align-top">{{ row_map.get('unit') or '—' }}</td>
-                  <td class="px-4 py-3 align-top">
-                    <span class="inline-flex items-center rounded-full px-2.5 py-0.5 text-xs font-semibold {{ row_badge }}">{{ 'PASS' if row_pass else 'FAIL' }}</span>
-                  </td>
-                </tr>
-                {% endfor %}
-              </tbody>
-            </table>
-          </div>
-          {% else %}
-          <p class="mt-3 text-sm text-slate-500 dark:text-slate-400">No criteria available.</p>
-          {% endif %}
-        </div>
-        {% endfor %}
-      </div>
-    </section>
-    {% endif %}
-
-    <div>
-      <h3 class="text-lg font-semibold text-slate-900 dark:text-white">Rule evidence</h3>
-      <p class="mt-1 text-sm text-slate-500 dark:text-slate-400">Thresholds are demo placeholders and do not represent legal advice.</p>
-      {% if evidence %}
-      <div class="mt-6 overflow-hidden rounded-2xl border border-slate-200 bg-white/80 shadow-sm dark:border-slate-700 dark:bg-slate-900/70">
-        <table class="min-w-full divide-y divide-slate-200 dark:divide-slate-700">
-          <thead class="bg-slate-50/70 text-xs font-semibold uppercase tracking-[0.3em] text-slate-500 dark:bg-slate-900/60 dark:text-slate-400">
-            <tr>
-              <th scope="col" class="px-4 py-3 text-left">Rule</th>
-              <th scope="col" class="px-4 py-3 text-left">Requirement</th>
-              <th scope="col" class="px-4 py-3 text-left">Observed</th>
-              <th scope="col" class="px-4 py-3 text-left">Status</th>
-            </tr>
-          </thead>
-          <tbody class="divide-y divide-slate-200 bg-white/80 text-sm text-slate-600 dark:divide-slate-800 dark:bg-slate-900/60 dark:text-slate-300">
-            {% for entry in evidence %}
-            {% set status_class = badge_pass if entry.passed else badge_fail %}
-            {% set mandatory_badge = 'bg-amber-500/20 text-amber-600 dark:bg-amber-500/25 dark:text-amber-200' if entry.mandatory else 'bg-slate-500/15 text-slate-600 dark:bg-slate-700/60 dark:text-slate-300' %}
-            {% set metric_path = entry.metric or '' %}
-            {% set kpi_attr = None %}
-            {% if 'NOx_mg_per_km' in metric_path %}
-              {% set kpi_attr = 'NOx_mg_per_km' %}
-            {% elif 'PN_1_per_km' in metric_path %}
-              {% set kpi_attr = 'PN_1_per_km' %}
-            {% endif %}
-            <tr>
-              <td class="px-4 py-4 align-top">
-                <div class="font-semibold text-slate-900 dark:text-white">
-                  {{ entry.title }}
-                  {% if entry.scope %}
-                  <span class="ml-2 inline-flex items-center rounded-full bg-slate-500/15 px-2 py-0.5 text-[11px] font-semibold uppercase tracking-wider text-slate-600 dark:bg-slate-700/60 dark:text-slate-300">{{ entry.scope }}</span>
-                  {% endif %}
-                </div>
-                {% set citation_parts = [] %}
-                {% if entry.legal_source %}
-                {% set _ = citation_parts.append(entry.legal_source) %}
-                {% endif %}
-                {% if entry.article %}
-                {% set _ = citation_parts.append(entry.article) %}
-                {% endif %}
-                {% if citation_parts %}
-                <div class="mt-1 text-xs text-slate-500 dark:text-slate-400">{{ citation_parts | join(' · ') }}</div>
-                {% endif %}
-                {% if entry.metric %}
-                <div class="mt-1 text-xs text-slate-500 dark:text-slate-400">Metric: <code>{{ entry.metric }}</code></div>
-                {% endif %}
-                {% for note in entry.notes or [] %}
-                <p class="mt-2 text-xs italic text-slate-500 dark:text-slate-400">{{ note }}</p>
-                {% endfor %}
-              </td>
-              <td class="px-4 py-4 align-top">
-                <div class="font-semibold text-slate-900 dark:text-white">{{ entry.requirement }}</div>
-              </td>
-              <td class="px-4 py-4 align-top">
-                <div class="font-semibold text-slate-900 dark:text-white"{% if kpi_attr %} data-kpi="{{ kpi_attr }}"{% endif %}>{{ entry.observed }}</div>
-                {% if entry.context %}
-                <ul class="mt-2 space-y-1 text-xs text-slate-500 dark:text-slate-400">
-                  {% for item in entry.context %}
-                  <li><span class="font-medium text-slate-900 dark:text-white">{{ item.label }}:</span> {{ item.value }}</li>
-                  {% endfor %}
-                </ul>
-                {% endif %}
-                {% if entry.detail %}
-                <p class="mt-2 text-xs text-amber-600 dark:text-amber-300">{{ entry.detail }}</p>
-                {% endif %}
-              </td>
-              <td class="px-4 py-4 align-top">
-                <div class="flex flex-col gap-2">
-                  <span class="inline-flex items-center justify-center rounded-full px-2.5 py-0.5 text-xs font-semibold {{ status_class }}">{{ 'Pass' if entry.passed else 'Fail' }}</span>
-                  <span class="inline-flex items-center justify-center rounded-full px-2.5 py-0.5 text-[11px] font-semibold {{ mandatory_badge }}">{{ 'Mandatory' if entry.mandatory else 'Optional' }}</span>
-                </div>
-              </td>
-            </tr>
-            {% endfor %}
-          </tbody>
-        </table>
-      </div>
-      {% else %}
-      <div class="mt-6 rounded-2xl border border-dashed border-slate-300 bg-slate-100/60 p-6 text-sm text-slate-500 dark:border-slate-700 dark:bg-slate-900/40 dark:text-slate-400">
-        No regulation evidence available.
-=======
->>>>>>> 42db90d5
       </div>
     </div>
     <p class="max-w-3xl text-sm text-slate-500 dark:text-slate-400">
