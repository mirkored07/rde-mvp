"""FastAPI router serving the Tailwind/HTMX powered user interface."""

from __future__ import annotations

import functools
import io
import json
import math
import pathlib
from collections.abc import Mapping
from pathlib import Path
import tempfile
import zipfile
from typing import Any

import pandas as pd
from fastapi import APIRouter, HTTPException, Request, status
from fastapi.responses import FileResponse, JSONResponse, Response, StreamingResponse
from fastapi.templating import Jinja2Templates

from src.app.analysis.metrics import REGISTRY as KPI_REGISTRY, normalize_unit_series
from src.app.analysis.charts import build_pollutant_chart
from src.app.data.analysis import AnalysisEngine, AnalysisResult, load_rules
from src.app.data.regulation import PackEvaluation, evaluate_pack, load_pack
from src.app.data.fusion import FusionEngine
from src.app.data.fusion.specs import StreamSpec
from src.app.data.ingestion import ECUReader, GPSReader, PEMSReader
from src.app.quality import Diagnostics, run_diagnostics, to_dict
from src.app.reporting.archive import build_report_archive
from src.app.reporting.html import build_report_html
from src.app.reporting.pdf import html_to_pdf_bytes
from src.app.schemas import UNIT_HINTS, as_payload
from src.app.utils.mappings import (
    DatasetMapping,
    MappingValidationError,
    load_mapping_from_dict,
    parse_mapping_payload,
    serialise_mapping_state,
    slugify_profile_name,
)

router = APIRouter(include_in_schema=False)

template_dir = Path(__file__).parent / "templates"
templates = Jinja2Templates(directory=str(template_dir))

BADGE_PASS = "px-2 py-1 rounded bg-green-600/10 text-green-700 dark:text-green-300 border border-green-600/20"
BADGE_FAIL = "px-2 py-1 rounded bg-red-600/10 text-red-700 dark:text-red-300 border border-red-600/20"

MAX_UPLOAD_MB = 50
GPS_EXTENSIONS = {".csv", ".nmea", ".gpx", ".txt"}
ECU_EXTENSIONS = {".csv", ".mf4", ".mdf"}
PEMS_EXTENSIONS = {".csv"}

_POLLUTANT_COLORS: dict[str, str] = {
    "NOx": "#dc2626",
    "PN": "#9333ea",
    "CO": "#f97316",
    "CO2": "#0ea5e9",
    "THC": "#f59e0b",
    "NH3": "#22c55e",
    "N2O": "#8b5cf6",
    "PM": "#14b8a6",
}

_project_root = pathlib.Path(__file__).resolve().parents[3]
_rules_path = _project_root / "data" / "rules" / "demo_rules.json"
_regpack_path = _project_root / "data" / "regpacks" / "eu7_demo.json"
_samples_dir = _project_root / "data" / "samples"
_mappings_dir = _project_root / "data" / "mappings"
_SAMPLE_FILES: dict[str, pathlib.Path] = {
    path.name: path
    for path in _samples_dir.glob("*")
    if path.is_file()
}


def _apply_mapping(df: pd.DataFrame, mapping: dict[str, Any], domain: str) -> pd.DataFrame:
    """Rename dataframe columns according to the provided mapping."""

    section = mapping.get(domain, {}) or {}
    if isinstance(section, Mapping):
        if "columns" in section and isinstance(section["columns"], Mapping):
            section = section["columns"]
    if not isinstance(section, Mapping):
        return df

    rename = {
        source: target
        for target, source in section.items()
        if isinstance(source, str) and source in df.columns
    }

    out = df.rename(columns=rename) if rename else df.copy()

    numeric_like = [
        "nox_mg_s",
        "pn_1_s",
        "co_mg_s",
        "co2_g_s",
        "thc_mg_s",
        "nh3_mg_s",
        "n2o_mg_s",
        "pm_mg_s",
        "veh_speed_m_s",
        "speed_m_s",
        "engine_speed_rpm",
        "engine_load_pct",
        "throttle_pct",
        "exhaust_flow_kg_s",
        "exhaust_temp_c",
        "amb_temp_c",
    ]
    for column in numeric_like:
        if column in out.columns:
            out[column] = pd.to_numeric(out[column], errors="coerce")

    return out


def _ensure_mappings_dir() -> pathlib.Path:
    _mappings_dir.mkdir(parents=True, exist_ok=True)
    return _mappings_dir


def _canonical_schema_json() -> str:
    return json.dumps({"datasets": as_payload()}, separators=(",", ":"))


def _unit_hints_json() -> str:
    return json.dumps(UNIT_HINTS, separators=(",", ":"))


def _profile_path(slug: str) -> pathlib.Path:
    normalized = slugify_profile_name(slug)
    if not normalized:
        raise ValueError("Invalid mapping profile identifier.")
    return _ensure_mappings_dir() / f"{normalized}.json"


def _list_mapping_profiles() -> list[dict[str, str]]:
    directory = _ensure_mappings_dir()
    profiles: list[dict[str, str]] = []
    for path in sorted(directory.glob("*.json")):
        try:
            data = json.loads(path.read_text(encoding="utf-8"))
        except Exception:
            continue
        slug = data.get("slug") or path.stem
        name = data.get("name") or slug
        if isinstance(slug, str) and isinstance(name, str):
            profiles.append({"slug": slug, "name": name})
    profiles.sort(key=lambda item: item["name"].lower())
    return profiles


def _load_mapping_profile(slug: str) -> dict[str, Any]:
    path = _profile_path(slug)
    if not path.exists():
        raise FileNotFoundError
    data = json.loads(path.read_text(encoding="utf-8"))
    mapping_payload = data.get("mapping")
    if not isinstance(mapping_payload, dict):
        mapping_payload = {}
    state = load_mapping_from_dict(mapping_payload)
    name = data.get("name")
    if not isinstance(name, str) or not name.strip():
        name = data.get("slug") or path.stem
    slug_value = data.get("slug") or slugify_profile_name(slug) or path.stem
    return {
        "name": name,
        "slug": slug_value,
        "mapping": serialise_mapping_state(state),
    }


def _save_mapping_profile(name: str, payload: dict[str, Any]) -> dict[str, Any]:
    cleaned = (name or "").strip()
    if not cleaned:
        raise ValueError("Profile name is required.")
    slug = slugify_profile_name(cleaned)
    if not slug:
        raise ValueError("Profile name must include letters or numbers.")
    state = load_mapping_from_dict(payload)
    data = {
        "name": cleaned,
        "slug": slug,
        "mapping": serialise_mapping_state(state),
    }
    path = _ensure_mappings_dir() / f"{slug}.json"
    path.write_text(json.dumps(data, indent=2, sort_keys=True), encoding="utf-8")
    return data


def _normalise_mapping_payload(payload: Mapping[str, Any]) -> tuple[dict[str, Any], dict[str, str]]:
    cleaned: dict[str, Any] = {}
    inline_units: dict[str, str] = {}

    source = payload
    datasets = source.get("datasets") if isinstance(source.get("datasets"), Mapping) else None
    if isinstance(datasets, Mapping):
        source = datasets

    for key, value in source.items():
        if key == "units" and isinstance(value, Mapping):
            for col, unit in value.items():
                if isinstance(col, str) and isinstance(unit, str):
                    inline_units[col] = unit
            continue

        if not isinstance(value, Mapping):
            raise MappingValidationError(
                "Mapping entries must be JSON objects.", dataset=str(key)
            )

        if "columns" in value or "units" in value:
            cleaned[key] = value
        else:
            cleaned[key] = {"columns": dict(value)}

    return cleaned, inline_units


def _resolve_mapping(
    raw_json: str | None,
    profile: str | None,
    payload_raw: str | bytes | None,
) -> tuple[dict[str, DatasetMapping], dict[str, Any]]:
    mapping_state: dict[str, DatasetMapping] = {}
    resolved: dict[str, Any] = {}

    inline_units: dict[str, str] = {}

    if raw_json:
        try:
            data = json.loads(raw_json)
        except json.JSONDecodeError as exc:
            raise MappingValidationError("Column mapping JSON is not valid.") from exc
        if not isinstance(data, Mapping):
            raise MappingValidationError("Column mapping JSON must be an object.")
        cleaned, inline_units = _normalise_mapping_payload(data)
        mapping_state = load_mapping_from_dict(cleaned)
    elif profile:
        try:
            loaded = _load_mapping_profile(profile)
        except FileNotFoundError as exc:
            raise MappingValidationError("Selected mapping profile was not found.") from exc
        mapping_payload = loaded.get("mapping")
        if not isinstance(mapping_payload, Mapping):
            mapping_payload = {}
        cleaned, inline_units = _normalise_mapping_payload(mapping_payload)
        mapping_state = load_mapping_from_dict(cleaned)
    elif payload_raw:
        mapping_state = parse_mapping_payload(payload_raw)

    units_flat: dict[str, str] = dict(inline_units)
    for dataset, mapping in mapping_state.items():
        if mapping.columns:
            resolved[dataset] = dict(mapping.columns)

    if units_flat:
        resolved["units"] = units_flat

    return mapping_state, resolved


DEFAULT_RULES_CONFIG: dict[str, Any] = {
    "speed_bins": [
        {"name": "urban", "max_kmh": 60},
        {"name": "rural", "min_kmh": 60, "max_kmh": 90},
        {"name": "motorway", "min_kmh": 90},
    ],
    "min_distance_km_per_bin": 5.0,
    "min_time_s_per_bin": 300,
    "completeness": {"max_gap_s": 3},
    "kpi_defs": {
        "NOx_mg_per_km": {"numerator": "nox_mg_s", "denominator": "veh_speed_m_s"},
        "PN_1_per_km": {"numerator": "pn_1_s", "denominator": "veh_speed_m_s"},
    },
}


def _get_sample_path(filename: str) -> pathlib.Path:
    path = _SAMPLE_FILES.get(filename)
    if path is None:
        raise HTTPException(status_code=status.HTTP_404_NOT_FOUND, detail="Sample not found.")
    return path


@router.get("/samples/{filename}", include_in_schema=False)
def download_sample(filename: str) -> FileResponse:
    path = _get_sample_path(filename)
    media_type = "text/csv" if path.suffix.lower() == ".csv" else "application/octet-stream"
    return FileResponse(path, media_type=media_type, filename=path.name)


@router.get("/samples.zip", include_in_schema=False)
def download_samples_archive() -> StreamingResponse:
    if not _SAMPLE_FILES:
        raise HTTPException(status_code=status.HTTP_404_NOT_FOUND, detail="Sample not found.")

    buffer = io.BytesIO()
    with zipfile.ZipFile(buffer, mode="w", compression=zipfile.ZIP_DEFLATED) as archive:
        for sample in sorted(_SAMPLE_FILES.values(), key=lambda item: item.name):
            archive.write(sample, arcname=sample.name)

    buffer.seek(0)
    headers = {"Content-Disposition": "attachment; filename=samples.zip"}
    return StreamingResponse(buffer, media_type="application/zip", headers=headers)


@functools.lru_cache(maxsize=1)
def _load_analysis_rules() -> Any:
    if _rules_path.exists():
        return load_rules(_rules_path)
    return load_rules(DEFAULT_RULES_CONFIG)


@functools.lru_cache(maxsize=1)
def _load_regulation_pack() -> Any:
    if _regpack_path.exists():
        return load_pack(_regpack_path)
    raise FileNotFoundError("Default regulation pack not found.")


def _extension_for(filename: str | None) -> str:
    if not filename:
        return ""
    return pathlib.Path(filename).suffix.lower()


def _check_size_limit(path: pathlib.Path, label: str) -> None:
    size_mb = path.stat().st_size / (1024 * 1024)
    if size_mb > MAX_UPLOAD_MB:
        raise ValueError(f"{label} exceeds the {MAX_UPLOAD_MB} MB upload limit.")


def _require_extension(filename: str | None, allowed: set[str], label: str) -> None:
    ext = _extension_for(filename)
    if ext not in allowed:
        allowed_text = ", ".join(sorted(allowed))
        raise ValueError(f"Unsupported {label} file type: '{ext or 'unknown'}'. Expected one of {allowed_text}.")


def _write_temp_file(
    filename: str | None,
    data: bytes,
    *,
    label: str,
    allowed: set[str],
) -> pathlib.Path:
    _require_extension(filename, allowed, label)
    suffix = pathlib.Path(filename or "").suffix
    with tempfile.NamedTemporaryFile(delete=False, suffix=suffix) as handle:
        handle.write(data)
        temp_path = pathlib.Path(handle.name)
    _check_size_limit(temp_path, label)
    return temp_path


def _ingest_pems(
    filename: str | None,
    data: bytes,
    mapping: "DatasetMapping" | None = None,
) -> pd.DataFrame:
    path = _write_temp_file(filename, data, label="PEMS", allowed=PEMS_EXTENSIONS)
    try:
        columns = mapping.column_mapping() if mapping else None
        units = mapping.unit_mapping() if mapping else None
        frame = PEMSReader.from_csv(str(path), columns=columns, units=units)
    except Exception as exc:  # pragma: no cover - reader surfaces detailed errors
        raise ValueError(str(exc)) from exc
    finally:
        path.unlink(missing_ok=True)
    return frame


def _ingest_gps(
    filename: str | None,
    data: bytes,
    mapping: "DatasetMapping" | None = None,
) -> pd.DataFrame:
    path = _write_temp_file(filename, data, label="GPS", allowed=GPS_EXTENSIONS)
    try:
        ext = _extension_for(filename)
        if ext == ".csv":
            columns = mapping.column_mapping() if mapping else None
            frame = GPSReader.from_csv(str(path), mapping=columns)
        elif ext in {".nmea", ".txt"}:
            frame = GPSReader.from_nmea(str(path))
        elif ext == ".gpx":
            frame = GPSReader.from_gpx(str(path))
        else:  # pragma: no cover - guarded by extension check
            columns = mapping.column_mapping() if mapping else None
            frame = GPSReader.from_csv(str(path), mapping=columns)
    finally:
        path.unlink(missing_ok=True)
    if frame.empty:
        raise ValueError("GPS file does not contain any valid fixes.")
    return frame


def _ingest_ecu(
    filename: str | None,
    data: bytes,
    mapping: "DatasetMapping" | None = None,
) -> pd.DataFrame:
    path = _write_temp_file(filename, data, label="ECU", allowed=ECU_EXTENSIONS)
    try:
        ext = _extension_for(filename)
        if ext == ".csv":
            columns = mapping.column_mapping() if mapping else None
            frame = ECUReader.from_csv(str(path), mapping=columns)
        else:
            columns = mapping.column_mapping() if mapping else None
            frame = ECUReader.from_mdf(str(path), mapping=columns)
    finally:
        path.unlink(missing_ok=True)
    if frame.empty:
        raise ValueError("ECU file does not contain any samples.")
    return frame


def _ensure_speed_column(df: pd.DataFrame) -> pd.DataFrame:
    if "veh_speed_m_s" in df.columns:
        return df
    for candidate in ("veh_speed_m_s_pems", "veh_speed_m_s_ecu", "speed_m_s", "speed_m_s_gps"):
        if candidate in df.columns and df[candidate].notna().any():
            df = df.copy()
            df["veh_speed_m_s"] = df[candidate]
            return df
    raise ValueError("Unable to locate a vehicle speed signal in the fused dataset.")


def _fuse_streams(pems: pd.DataFrame, gps: pd.DataFrame, ecu: pd.DataFrame) -> pd.DataFrame:
    gps_spec = StreamSpec(df=gps, ts_col="timestamp", name="gps", ref_cols=["speed_m_s"])
    streams: list[StreamSpec] = []
    if not pems.empty:
        streams.append(StreamSpec(df=pems, ts_col="timestamp", name="pems", ref_cols=["veh_speed_m_s"]))
    if not ecu.empty:
        streams.append(StreamSpec(df=ecu, ts_col="timestamp", name="ecu", ref_cols=["veh_speed_m_s"]))

    engine = FusionEngine(gps=gps_spec, streams=streams)
    fused = engine.fuse()
    fused = fused.sort_values("timestamp", kind="stable").reset_index(drop=True)
    fused = _ensure_speed_column(fused)
    return fused


def _reduce_rows(df: pd.DataFrame, max_points: int = 500) -> pd.DataFrame:
    if df.empty:
        return df
    if len(df) <= max_points:
        return df
    step = max(1, math.ceil(len(df) / max_points))
    return df.iloc[::step].reset_index(drop=True)


def _to_iso(timestamp: pd.Timestamp) -> str:
    if timestamp.tzinfo is None:
        timestamp = timestamp.tz_localize("UTC")
    else:
        timestamp = timestamp.tz_convert("UTC")
    return timestamp.isoformat()


def _prepare_chart_payload(derived: pd.DataFrame) -> dict[str, Any]:
    layout = {
        "margin": {"t": 32, "r": 32, "b": 40, "l": 48},
        "legend": {"orientation": "h", "y": -0.25},
        "xaxis": {"title": "Time", "showgrid": False},
        "yaxis": {"title": "Speed (m/s)", "zeroline": False},
        "yaxis2": {
            "title": "Emission rate",
            "overlaying": "y",
            "side": "right",
            "showgrid": False,
            "zeroline": False,
        },
        "paper_bgcolor": "rgba(0,0,0,0)",
        "plot_bgcolor": "rgba(0,0,0,0)",
    }

    if derived.empty or "timestamp" not in derived.columns:
        return {"times": [], "speed": None, "pollutants": [], "layout": layout}

    columns: set[str] = {"timestamp", "veh_speed_m_s"}
    columns.update(definition.col for definition in KPI_REGISTRY.values())
    working = derived[[col for col in columns if col in derived.columns]].copy()
    working = working.dropna(subset=["timestamp"])
    if working.empty:
        return {"times": [], "speed": None, "pollutants": [], "layout": layout}

    working = working.sort_values("timestamp", kind="stable")
    working = _reduce_rows(working)

    times = [_to_iso(ts) for ts in working["timestamp"]]

    units_map: Mapping[str, str] = {}
    attrs = getattr(derived, "attrs", {})
    if isinstance(attrs, Mapping):
        raw_units = attrs.get("units")
        if isinstance(raw_units, Mapping):
            units_map = dict(raw_units)

    speed_payload: dict[str, Any] | None = None
    if "veh_speed_m_s" in working.columns:
        speed_series = pd.to_numeric(working["veh_speed_m_s"], errors="coerce")
        speed_payload = {
            "label": "Vehicle speed (m/s)",
            "unit": "m/s",
            "values": [float(value) if pd.notna(value) else None for value in speed_series],
            "color": "#2563eb",
        }

    pollutants: list[dict[str, Any]] = []
    for pollutant, definition in KPI_REGISTRY.items():
        column = definition.col
        if column not in working.columns:
            continue
        series = pd.to_numeric(working[column], errors="coerce")
        if not series.notna().any():
            continue
        from_unit = units_map.get(column, definition.si_unit)
        series_si = normalize_unit_series(series, from_unit, definition.si_unit)
        values = [float(value) if pd.notna(value) else None for value in series_si]
        pollutants.append(
            {
                "key": pollutant,
                "label": f"{pollutant} ({definition.si_unit})",
                "unit": definition.si_unit,
                "values": values,
                "color": _POLLUTANT_COLORS.get(pollutant, "#dc2626"),
            }
        )

    return {"times": times, "speed": speed_payload, "pollutants": pollutants, "layout": layout}


def _prepare_map_payload(derived: pd.DataFrame) -> dict[str, Any]:
    if derived.empty:
        return {"points": []}
    if "lat" not in derived.columns or "lon" not in derived.columns:
        return {"points": []}

    coords = derived.dropna(subset=["lat", "lon"])
    if coords.empty:
        return {"points": []}

    coords = coords[["lat", "lon"]]
    coords = coords.sort_index()
    coords = _reduce_rows(coords, max_points=750)

    points = [
        {"lat": float(row.lat), "lon": float(row.lon)}
        for row in coords.itertuples(index=False, name="Coord")
    ]

    lats = [p["lat"] for p in points]
    lons = [p["lon"] for p in points]
    bounds = [[min(lats), min(lons)], [max(lats), max(lons)]] if points else []
    center = {"lat": sum(lats) / len(lats), "lon": sum(lons) / len(lons)} if points else None

    return {"points": points, "bounds": bounds, "center": center}


def _format_metric(label: str, value: float | None, suffix: str) -> dict[str, str]:
    if value is None or pd.isna(value):
        display = "n/a"
    else:
        display = f"{value:.2f}{suffix}"
    return {"label": label, "value": display}


def _format_value(value: float | None, units: str | None, *, decimals: int | None = None) -> str:
    if value is None or pd.isna(value):
        return "n/a"

    val = float(value)
    if decimals is not None:
        formatted = f"{val:.{decimals}f}"
    else:
        abs_val = abs(val)
        if abs_val >= 1000 or (abs_val > 0 and abs_val < 0.01):
            formatted = f"{val:.3g}"
        else:
            formatted = f"{val:.3f}"

    if units:
        return f"{formatted} {units}"
    return formatted


def _format_margin(margin: float | None, units: str | None) -> str | None:
    if margin is None or pd.isna(margin):
        return None
    val = float(margin)
    abs_val = abs(val)
    if abs_val >= 1000 or (abs_val > 0 and abs_val < 0.01):
        formatted = f"{val:+.3g}"
    else:
        formatted = f"{val:+.3f}"
    if units:
        return f"{formatted} {units}"
    return formatted


def _prepare_results(
    result: AnalysisResult,
    evaluation: PackEvaluation,
    diagnostics: Diagnostics | dict[str, Any] | None = None,
    *,
    effective_mapping: Mapping[str, Any] | None = None,
) -> dict[str, Any]:
    overall = result.analysis.get("overall", {})
    completeness = overall.get("completeness") or {}
    status_ok = bool(overall.get("valid"))
    status_label = "PASS" if status_ok else "FAIL"

    total_distance = overall.get("total_distance_km")
    total_time = overall.get("total_time_s")
    largest_gap = completeness.get("largest_gap_s")

    kpi_payload = result.analysis.get("kpis") or {}
    metrics: list[dict[str, str]] = []
    metrics.append(_format_metric("Total distance", float(total_distance) if isinstance(total_distance, (int, float)) else None, " km"))
    metrics.append(
        _format_metric(
            "Duration",
            float(total_time) / 60 if isinstance(total_time, (int, float)) else None,
            " min",
        )
    )
    metrics.append(
        _format_metric(
            "Largest gap",
            float(largest_gap) if isinstance(largest_gap, (int, float)) else None,
            " s",
        )
    )

    for key in kpi_payload:
        info = kpi_payload.get(key)
        if not isinstance(info, Mapping):
            continue
        total_entry = info.get("total")
        raw_value = None
        if isinstance(total_entry, Mapping):
            raw_value = total_entry.get("value")
        elif "value" in info:
            raw_value = info.get("value")
        value = None
        if raw_value is not None and not pd.isna(raw_value):
            value = float(raw_value)
        label = str(info.get("label") or key)
        unit = info.get("unit")
        suffix = f" {unit}" if unit else ""
        metrics.append(_format_metric(label, value, suffix))

    bins_payload = result.analysis.get("bins") or {}
    kpi_order = [key for key in kpi_payload if isinstance(kpi_payload.get(key), Mapping)]
    bin_rows: list[dict[str, Any]] = []
    for name, info in bins_payload.items():
        time_s = info.get("time_s")
        distance_km = info.get("distance_km")
        raw_kpis = info.get("kpis")
        kpi_map = dict(raw_kpis) if isinstance(raw_kpis, Mapping) else {}
        kpi_rows: list[dict[str, str]] = []

        for key in kpi_order:
            metric_info = kpi_payload.get(key)
            if not isinstance(metric_info, Mapping):
                continue
            label = str(metric_info.get("label") or key)
            unit = metric_info.get("unit")
            raw_value = kpi_map.get(key)
            if raw_value is None or pd.isna(raw_value):
                display = "n/a"
            else:
                display = f"{float(raw_value):.3f}"
                if unit:
                    display = f"{display} {unit}"
            kpi_rows.append({"name": label, "value": display})

        extra_keys = [extra for extra in kpi_map.keys() if extra not in kpi_order]
        for extra in sorted(extra_keys):
            raw_value = kpi_map.get(extra)
            if raw_value is None or pd.isna(raw_value):
                display = "n/a"
            else:
                display = f"{float(raw_value):.3f}"
            kpi_rows.append({"name": extra, "value": display})

        bin_rows.append(
            {
                "name": name,
                "valid": bool(info.get("valid")),
                "time": f"{float(time_s):.1f}" if isinstance(time_s, (int, float)) else "0.0",
                "distance": f"{float(distance_km):.3f}" if isinstance(distance_km, (int, float)) else "0.000",
                "kpis": kpi_rows,
            }
        )

    chart_payload = _prepare_chart_payload(result.derived)
    map_payload = _prepare_map_payload(result.derived)

    evidence_rows: list[dict[str, Any]] = []
    for item in evaluation.evidence:
        rule = item.rule
        requirement_value = _format_value(rule.threshold, rule.units)
        observed_value = _format_value(item.actual, rule.units)
        requirement = (
            f"{rule.comparator} {requirement_value}"
            if requirement_value != "n/a"
            else rule.comparator
        )

        context_items: list[dict[str, str]] = []
        distance = item.context.get("distance_km")
        if distance is not None and not pd.isna(distance):
            context_items.append(
                {
                    "label": "Distance in bin",
                    "value": _format_value(distance, "km", decimals=3),
                }
            )
        time_spent = item.context.get("time_s")
        if time_spent is not None and not pd.isna(time_spent):
            context_items.append(
                {
                    "label": "Time in bin",
                    "value": _format_value(time_spent, "s", decimals=1),
                }
            )
        margin_text = _format_margin(item.margin, rule.units)
        if margin_text:
            context_items.append({"label": "Margin", "value": margin_text})
        if item.bin_name:
            context_items.append({"label": "Bin", "value": item.bin_name})

        notes = [note for note in (rule.notes,) if note]

        evidence_rows.append(
            {
                "id": rule.id,
                "title": rule.title,
                "legal_source": rule.legal_source,
                "article": rule.article,
                "scope": rule.scope,
                "metric": rule.metric,
                "mandatory": rule.mandatory,
                "passed": item.passed,
                "requirement": requirement,
                "observed": observed_value,
                "context": context_items,
                "notes": notes,
                "detail": item.detail,
            }
        )

    regulation_summary = {
        "label": "PASS" if evaluation.overall_passed else "FAIL",
        "ok": evaluation.overall_passed,
        "pack_id": evaluation.pack.id,
        "pack_title": evaluation.pack.title,
        "legal_source": evaluation.pack.legal_source,
        "version": evaluation.pack.version,
        "counts": {
            "mandatory_passed": evaluation.mandatory_passed,
            "mandatory_total": evaluation.mandatory_total,
            "optional_passed": evaluation.optional_passed,
            "optional_total": evaluation.optional_total,
        },
    }

    payload: dict[str, Any] = {
        "regulation": regulation_summary,
        "evidence": evidence_rows,
        "analysis": {
            "summary_md": result.summary_md,
            "status": {"label": status_label, "ok": status_ok},
            "metrics": metrics,
            "bins": bin_rows,
            "kpis": kpi_payload,
            "chart": chart_payload,
            "map": map_payload,
        },
    }

    if diagnostics is not None:
        payload["diagnostics"] = to_dict(diagnostics) if isinstance(diagnostics, Diagnostics) else diagnostics

    analysis_section = payload.get("analysis")
    if isinstance(analysis_section, dict):
        meta = analysis_section.get("meta")
        if not isinstance(meta, dict):
            meta = {}
        if effective_mapping:
            mapping_dict = dict(effective_mapping)
            meta["mapping_applied"] = True
            meta["mapping_keys"] = {
                "pems": sorted(list((mapping_dict.get("pems") or {}).keys())),
                "ecu": sorted(list((mapping_dict.get("ecu") or {}).keys())),
            }
        else:
            meta["mapping_applied"] = False
        analysis_section["meta"] = meta

    return payload


def _build_results_context(
    results: dict[str, Any] | None,
    errors: list[str],
    *,
    include_export_controls: bool = True,
) -> dict[str, Any]:
    context: dict[str, Any] = {
        "errors": errors,
        "has_errors": bool(errors),
        "include_export_controls": include_export_controls,
        "has_results": bool(results) and not errors,
        "results": results,
    }

    if errors or results is None:
        return context

    regulation = results.get("regulation") or {}
    counts = regulation.get("counts") or {}

    def _as_int(value: Any) -> int:
        try:
            return int(value)
        except (TypeError, ValueError):
            return 0

    reg_ok = bool(regulation.get("ok"))
    reg_label = str(regulation.get("label") or ("PASS" if reg_ok else "FAIL"))
    pack_title = regulation.get("pack_title") or regulation.get("pack_id") or "Regulation pack"

    regulation_view = {
        "label": reg_label,
        "ok": reg_ok,
        "status_class": BADGE_PASS if reg_ok else BADGE_FAIL,
        "ping_class": "bg-emerald-400/60" if reg_ok else "bg-rose-400/60",
        "dot_class": "bg-emerald-500" if reg_ok else "bg-rose-500",
        "pack_title": pack_title,
        "version": regulation.get("version"),
        "legal_source": regulation.get("legal_source"),
        "pack_id": regulation.get("pack_id"),
        "counts": {
            "mandatory_passed": _as_int(counts.get("mandatory_passed")),
            "mandatory_total": _as_int(counts.get("mandatory_total")),
            "optional_passed": _as_int(counts.get("optional_passed")),
            "optional_total": _as_int(counts.get("optional_total")),
        },
    }

    analysis = results.get("analysis") or {}
    analysis_status = analysis.get("status") or {}
    analysis_ok = bool(analysis_status.get("ok"))
    analysis_label = str(analysis_status.get("label", ""))

    analysis_view = {
        "status": {
            "ok": analysis_ok,
            "label": analysis_label,
            "class": BADGE_PASS if analysis_ok else BADGE_FAIL,
        },
        "metrics": analysis.get("metrics", []),
        "bins": analysis.get("bins", []),
        "kpis": analysis.get("kpis", {}),
        "summary_md": analysis.get("summary_md", ""),
        "chart": analysis.get("chart", {}),
        "map": analysis.get("map", {}),
    }

    diagnostics_data = results.get("diagnostics") or {}
    diag_checks = diagnostics_data.get("checks") or []
    diag_summary = diagnostics_data.get("summary") or {}
    diag_repaired: list[str] = []
    for span in diagnostics_data.get("repaired_spans") or []:
        parts: list[str] = []
        start_val = span.get("start")
        end_val = span.get("end")
        start_text = "" if start_val in (None, "") else str(start_val)
        end_text = "" if end_val in (None, "") else str(end_val)
        if start_text or end_text:
            parts.append(f"{start_text} → {end_text}")
        seconds = span.get("seconds")
        if isinstance(seconds, (int, float)):
            parts.append(f"{float(seconds):.2f} s")
        inserted = span.get("inserted")
        if isinstance(inserted, (int, float)):
            parts.append(f"{int(inserted)} rows")
        if parts:
            diag_repaired.append(" · ".join(parts))

    context.update(
        {
            "regulation": regulation_view,
            "analysis": analysis_view,
            "evidence": results.get("evidence", []),
            "diagnostics": {
                "checks": diag_checks,
                "summary": diag_summary,
                "repaired": diag_repaired,
            },
        }
    )

    return context



def _base_template_context(
    request: Request,
    *,
    results: dict[str, Any] | None,
    errors: list[str],
    include_export_controls: bool = True,
) -> dict[str, Any]:
    context = {
        "request": request,
        "max_upload_mb": MAX_UPLOAD_MB,
        "canonical_schema_json": _canonical_schema_json(),
        "unit_hints_json": _unit_hints_json(),
        "badge_pass": BADGE_PASS,
        "badge_fail": BADGE_FAIL,
    }
    context.update(
        _build_results_context(
            results,
            errors,
            include_export_controls=include_export_controls,
        )
    )
    return context



@router.get("/")
async def index(request: Request) -> Response:
    context = _base_template_context(request, results=None, errors=[])
    return templates.TemplateResponse("index.html", context)


async def _extract_form_data(
    request: Request,
) -> tuple[dict[str, tuple[str | None, bytes]], dict[str, str]]:
    content_type = request.headers.get("content-type", "")
    if "multipart/form-data" not in content_type:
        raise ValueError("Request must be multipart/form-data.")

    boundary_token = None
    for part in content_type.split(";"):
        part = part.strip()
        if part.startswith("boundary="):
            boundary_token = part.split("=", 1)[1].strip()
            break
    if boundary_token is None:
        raise ValueError("Multipart boundary not found in Content-Type header.")
    if boundary_token.startswith(""") and boundary_token.endswith("""):
        boundary_token = boundary_token[1:-1]

    body = await request.body()
    boundary = boundary_token.encode("utf-8")
    delimiter = b"--" + boundary

    files: dict[str, tuple[str | None, bytes]] = {}
    fields: dict[str, str] = {}
    for raw_part in body.split(delimiter):
        if not raw_part or raw_part in {b"", b"--", b"--\r\n"}:
            continue
        part = raw_part.lstrip(b"\r\n")
        header_block, _, content = part.partition(b"\r\n\r\n")
        if not _:
            continue
        content = content.rstrip(b"\r\n")
        headers: dict[str, str] = {}
        for header_line in header_block.split(b"\r\n"):
            if not header_line:
                continue
            name, _, value = header_line.decode("utf-8", errors="ignore").partition(":")
            headers[name.lower().strip()] = value.strip()

        disposition = headers.get("content-disposition", "")
        if "form-data" not in disposition:
            continue
        params: dict[str, str] = {}
        for segment in disposition.split(";"):
            if "=" not in segment:
                continue
            key, _, val = segment.strip().partition("=")
            cleaned = val.strip().strip('"')
            params[key.lower()] = cleaned
        field = params.get("name")
        if not field:
            continue
        filename = params.get("filename")
        if filename is not None:
            files[field] = (filename, content)
        else:
            fields[field] = content.decode("utf-8", errors="ignore")

    return files, fields


@router.post("/analyze")
async def analyze(request: Request) -> Response:
    errors: list[str] = []
    results_payload: dict[str, Any] | None = None

    try:
        files, fields = await _extract_form_data(request)
    except ValueError as exc:
        errors.append(str(exc))
        files = {}
        fields = {}

    mapping_state: dict[str, DatasetMapping] = {}
    resolved_mapping: dict[str, Any] = {}
    effective_mapping: dict[str, Any] = {}
    if not errors:
        mapping_inline_raw = fields.get("mapping")
        mapping_inline_raw = mapping_inline_raw if mapping_inline_raw else None
        mapping_json_raw = fields.get("mapping_json")
        mapping_json_raw = mapping_json_raw if mapping_json_raw else None
        mapping_name_raw = fields.get("mapping_name")
        mapping_name_raw = mapping_name_raw if mapping_name_raw else None
        try:
            mapping_state, resolved_mapping = _resolve_mapping(
                mapping_inline_raw or mapping_json_raw,
                mapping_name_raw,
                fields.get("mapping_payload"),
            )
            effective_mapping = {key: value for key, value in resolved_mapping.items() if value}
        except MappingValidationError as exc:
            errors.append(str(exc))

    if not errors:
        required = {"pems_file", "gps_file", "ecu_file"}
        missing = required - set(files)
        if missing:
            errors.append(
                "Please provide PEMS, GPS, and ECU files to run the analysis."
            )

    if not errors:
        try:
            pems_name, pems_bytes = files["pems_file"]
            gps_name, gps_bytes = files["gps_file"]
            ecu_name, ecu_bytes = files["ecu_file"]

            pems_df = _ingest_pems(pems_name, pems_bytes, mapping=mapping_state.get("pems"))
            pems_df = _apply_mapping(pems_df, resolved_mapping, "pems")
            gps_df = _ingest_gps(gps_name, gps_bytes, mapping=mapping_state.get("gps"))
            ecu_df = _ingest_ecu(ecu_name, ecu_bytes, mapping=mapping_state.get("ecu"))
            ecu_df = _apply_mapping(ecu_df, resolved_mapping, "ecu")
            units_hint = {}
            units_source = resolved_mapping.get("units", {})
            if isinstance(units_source, Mapping):
                units_hint = {
                    str(col): str(unit)
                    for col, unit in units_source.items()
                    if isinstance(col, str) and isinstance(unit, str)
                }
            fused = _fuse_streams(pems_df, gps_df, ecu_df)
            if units_hint:
                fused.attrs = dict(getattr(fused, "attrs", {}))
                fused.attrs["units"] = units_hint
            fused, diagnostics = run_diagnostics(
                fused,
                {
                    "pems": pems_df,
                    "gps": gps_df,
                    "ecu": ecu_df,
                },
                gap_threshold_s=2.0,
                repair_small_gaps=True,
                repair_threshold_s=3.0,
            )
            engine = AnalysisEngine(_load_analysis_rules())
            analysis_result = engine.analyze(fused)
            pack = _load_regulation_pack()
            evaluation = evaluate_pack(analysis_result.analysis, pack)
<<<<<<< HEAD
            results_payload = _prepare_results(
                analysis_result,
                evaluation,
                diagnostics,
                effective_mapping=resolved_mapping,
            )
=======
            results_payload = _prepare_results(analysis_result, evaluation, diagnostics)
            if results_payload is not None:
                analysis_section = results_payload.get("analysis") or {}
                existing_chart = analysis_section.get("chart") or {}
                try:
                    df_for_chart = locals().get("fused") or pems_df
                    pollutant_chart = build_pollutant_chart(df_for_chart)
                except Exception:
                    pollutant_chart = {"pollutants": []}
                chart_payload = dict(existing_chart)
                chart_payload.update(pollutant_chart)
                analysis_section["chart"] = chart_payload
                analysis_section["meta"] = analysis_section.get("meta", {})
                analysis_section["meta"]["mapping_applied"] = bool(effective_mapping)
                results_payload["analysis"] = analysis_section
>>>>>>> 5014dd4c
        except Exception as exc:  # pragma: no cover - user feedback path
            errors.append(str(exc))

    status_code = status.HTTP_400_BAD_REQUEST if errors else status.HTTP_200_OK

    if request.headers.get("hx-request") == "true":
        context = _build_results_context(
            results_payload,
            errors,
            include_export_controls=True,
        )
        context.update({
            "request": request,
            "badge_pass": BADGE_PASS,
            "badge_fail": BADGE_FAIL,
        })
        return templates.TemplateResponse(
            "results.html",
            context,
            status_code=status_code,
        )

    context = _base_template_context(
        request,
        results=results_payload,
        errors=errors,
        include_export_controls=True,
    )
    return templates.TemplateResponse("index.html", context, status_code=status_code)


@router.get("/mapping_profiles", include_in_schema=False)
async def list_mapping_profiles_endpoint() -> JSONResponse:
    try:
        profiles = _list_mapping_profiles()
    except Exception as exc:  # pragma: no cover - defensive guard
        raise HTTPException(
            status.HTTP_500_INTERNAL_SERVER_ERROR,
            detail="Unable to list mapping profiles.",
        ) from exc
    return JSONResponse({"profiles": profiles})


@router.get("/mapping_profiles/{slug}", include_in_schema=False)
async def get_mapping_profile(slug: str) -> JSONResponse:
    try:
        profile = _load_mapping_profile(slug)
    except FileNotFoundError:
        raise HTTPException(status.HTTP_404_NOT_FOUND, detail="Mapping profile not found.")
    except MappingValidationError as exc:
        raise HTTPException(status.HTTP_400_BAD_REQUEST, detail=str(exc))
    except Exception as exc:  # pragma: no cover - defensive guard
        raise HTTPException(
            status.HTTP_500_INTERNAL_SERVER_ERROR,
            detail="Unable to load mapping profile.",
        ) from exc
    return JSONResponse(profile)


@router.post("/mapping_profiles", include_in_schema=False)
async def save_mapping_profile(request: Request) -> JSONResponse:
    try:
        payload = await request.json()
    except Exception as exc:  # pragma: no cover - FastAPI handles parsing
        raise HTTPException(status.HTTP_400_BAD_REQUEST, detail="Invalid JSON payload.") from exc

    if not isinstance(payload, dict):
        raise HTTPException(status.HTTP_400_BAD_REQUEST, detail="Payload must be an object.")

    name = payload.get("name")
    mapping_payload = payload.get("mapping")
    if not isinstance(mapping_payload, dict):
        raise HTTPException(status.HTTP_400_BAD_REQUEST, detail="Mapping payload must be an object.")
    if not isinstance(name, str) or not name.strip():
        raise HTTPException(status.HTTP_400_BAD_REQUEST, detail="Profile name is required.")

    try:
        saved = _save_mapping_profile(name, mapping_payload)
    except MappingValidationError as exc:
        raise HTTPException(status.HTTP_400_BAD_REQUEST, detail=str(exc))
    except ValueError as exc:
        raise HTTPException(status.HTTP_400_BAD_REQUEST, detail=str(exc))
    except Exception as exc:  # pragma: no cover - filesystem guard
        raise HTTPException(
            status.HTTP_500_INTERNAL_SERVER_ERROR,
            detail="Unable to save mapping profile.",
        ) from exc

    return JSONResponse({"slug": saved["slug"], "name": saved["name"]})



@router.post("/export_pdf", include_in_schema=False)
async def export_pdf(request: Request) -> Response:
    try:
        payload = await request.json()
    except Exception as exc:  # pragma: no cover - FastAPI surfaces JSON errors
        raise HTTPException(status.HTTP_400_BAD_REQUEST, detail="Invalid JSON payload.") from exc

    results_payload = payload.get("results") if isinstance(payload, dict) else None
    if not isinstance(results_payload, dict):
        raise HTTPException(status.HTTP_400_BAD_REQUEST, detail="Results payload is required.")

    try:
        html_document = build_report_html(results_payload)
    except Exception as exc:  # pragma: no cover - defensive guard
        raise HTTPException(
            status.HTTP_400_BAD_REQUEST,
            detail="Unable to render report from supplied payload.",
        ) from exc

    try:
        pdf_bytes = html_to_pdf_bytes(html_document)
    except RuntimeError as exc:
        raise HTTPException(
            status.HTTP_503_SERVICE_UNAVAILABLE,
            detail=str(exc),
        ) from exc

    headers = {"Content-Disposition": "attachment; filename=analysis-report.pdf"}
    return Response(content=pdf_bytes, media_type="application/pdf", headers=headers)


@router.post("/export_zip", include_in_schema=False)
async def export_zip(request: Request) -> Response:
    try:
        payload = await request.json()
    except Exception as exc:  # pragma: no cover - FastAPI surfaces JSON errors
        raise HTTPException(status.HTTP_400_BAD_REQUEST, detail="Invalid JSON payload.") from exc

    results_payload = payload.get("results") if isinstance(payload, dict) else None
    if not isinstance(results_payload, dict):
        raise HTTPException(status.HTTP_400_BAD_REQUEST, detail="Results payload is required.")

    try:
        archive_bytes = build_report_archive(results_payload)
    except Exception as exc:  # pragma: no cover - defensive guard
        raise HTTPException(
            status.HTTP_400_BAD_REQUEST,
            detail="Unable to render report from supplied payload.",
        ) from exc

    headers = {"Content-Disposition": "attachment; filename=analysis-report.zip"}
    return Response(content=archive_bytes, media_type="application/zip", headers=headers)


__all__ = ["router"]<|MERGE_RESOLUTION|>--- conflicted
+++ resolved
@@ -1081,36 +1081,58 @@
                 repair_small_gaps=True,
                 repair_threshold_s=3.0,
             )
-            engine = AnalysisEngine(_load_analysis_rules())
-            analysis_result = engine.analyze(fused)
-            pack = _load_regulation_pack()
-            evaluation = evaluate_pack(analysis_result.analysis, pack)
-<<<<<<< HEAD
-            results_payload = _prepare_results(
-                analysis_result,
-                evaluation,
-                diagnostics,
-                effective_mapping=resolved_mapping,
-            )
-=======
-            results_payload = _prepare_results(analysis_result, evaluation, diagnostics)
-            if results_payload is not None:
-                analysis_section = results_payload.get("analysis") or {}
-                existing_chart = analysis_section.get("chart") or {}
-                try:
-                    df_for_chart = locals().get("fused") or pems_df
-                    pollutant_chart = build_pollutant_chart(df_for_chart)
-                except Exception:
-                    pollutant_chart = {"pollutants": []}
-                chart_payload = dict(existing_chart)
-                chart_payload.update(pollutant_chart)
-                analysis_section["chart"] = chart_payload
-                analysis_section["meta"] = analysis_section.get("meta", {})
-                analysis_section["meta"]["mapping_applied"] = bool(effective_mapping)
-                results_payload["analysis"] = analysis_section
->>>>>>> 5014dd4c
-        except Exception as exc:  # pragma: no cover - user feedback path
-            errors.append(str(exc))
+           
+# --- build analysis & evaluation ---
+
+engine = AnalysisEngine(load_analysis_rules())
+analysis_result = engine.analyze(fused)
+pack = _load_regulation_pack()
+evaluation = evaluate_pack(analysis_result, analysis, pack)
+
+# Prepare payload section-by-section
+results_payload = _prepare_results(analysis_result, evaluation, diagnostics)
+if results_payload is None:
+    results_payload = {}
+
+# Ensure we have a proper analysis section
+analysis_section = results_payload.get("analysis") or {}
+existing_chart = analysis_section.get("chart") or {}
+
+# ---- Chart: inject pollutant time-series ----
+try:
+    from src.app.analysis.charts import build_pollutant_chart
+    # Prefer fully fused dataframe; if not present, use normalized PEMS
+    df_for_chart = locals().get("fused", None) or pems_df
+    pollutant_chart = build_pollutant_chart(df_for_chart)
+except Exception:
+    pollutant_chart = {"pollutants": []}
+
+# Merge/replace chart
+chart_out = dict(existing_chart)
+chart_out.update(pollutant_chart)  # guarantees key 'pollutants'
+analysis_section["chart"] = chart_out
+
+# ---- Mapping meta: let tests verify a mapping was applied ----
+meta = analysis_section.get("meta", {})
+meta["mapping_applied"] = bool(effective_mapping)
+if effective_mapping:
+    meta["mapping_keys"] = {
+        "pems": sorted(list((effective_mapping.get("pems") or {}).keys())),
+        "ecu":  sorted(list((effective_mapping.get("ecu") or {}).keys())),
+    }
+analysis_section["meta"] = meta
+
+# Write back
+results_payload["analysis"] = analysis_section
+
+# If the request came from a browser, render HTML; otherwise return JSON.
+try:
+    # keep the existing try/except structure you already have below
+    pass
+except Exception as exc:
+    ...
+
+ 
 
     status_code = status.HTTP_400_BAD_REQUEST if errors else status.HTTP_200_OK
 
