// Singleton slots – do NOT use `let/const` twice across reloads
window.__leafletMap = window.__leafletMap || null;
window.__leafletTile = window.__leafletTile || null;
window.__rdeMapInitScheduled = window.__rdeMapInitScheduled || false;

(function () {
  const THEME_KEY = "rde-theme";
  const MAPPING_STORAGE_KEY = "rde-mapping-state";
  function applyTheme(theme) {
    const root = document.documentElement;
    if (theme === "dark") {
      root.classList.add("dark");
    } else {
      root.classList.remove("dark");
    }
    root.setAttribute("data-theme", theme);
  }

  function updateToggle(theme) {
    document.querySelectorAll("[data-theme-icon]").forEach((icon) => {
      const target = icon.getAttribute("data-theme-icon");
      if (target === theme) {
        icon.classList.remove("hidden");
      } else {
        icon.classList.add("hidden");
      }
    });
    const label = document.querySelector("[data-theme-toggle-label]");
    if (label) {
      label.textContent = theme === "dark" ? "Light mode" : "Dark mode";
    }
  }

  function preferredTheme() {
    return window.matchMedia("(prefers-color-scheme: dark)").matches ? "dark" : "light";
  }

  function initTheme() {
    const stored = window.localStorage.getItem(THEME_KEY);
    const theme = stored === "dark" || stored === "light" ? stored : preferredTheme();
    applyTheme(theme);
    updateToggle(theme);
  }

  function toggleTheme() {
    const current = document.documentElement.classList.contains("dark") ? "dark" : "light";
    const next = current === "dark" ? "light" : "dark";
    window.localStorage.setItem(THEME_KEY, next);
    applyTheme(next);
    updateToggle(next);
    document.dispatchEvent(new CustomEvent("themechange", { detail: { theme: next } }));
  }

  function initThemeToggle() {
    const trigger = document.querySelector("[data-theme-toggle]");
    if (!trigger) return;
    trigger.addEventListener("click", toggleTheme);
  }


  function parseJSONScript(id) {
  const element = document.getElementById(id);
  if (!element) return null;
  try {
    return JSON.parse(element.textContent || "{}");
  } catch (error) {
    return null;
  }
}

  function sanitizeMappingState(raw, datasets) {
  const state = {};
  if (!raw || typeof raw !== "object") return state;
  datasets.forEach((schema) => {
    if (!schema || typeof schema !== "object") return;
    const key = schema.key;
    const entry = raw[key];
    if (!entry || typeof entry !== "object") return;
    const allowed = new Set([...(schema.required || []), ...(schema.optional || [])]);
    const sanitized = { columns: {}, units: {} };
    if (entry.columns && typeof entry.columns === "object") {
      Object.entries(entry.columns).forEach(([canonical, columnName]) => {
        if (!allowed.has(canonical)) return;
        if (typeof columnName !== "string") return;
        const trimmed = columnName.trim();
        if (trimmed) {
          sanitized.columns[canonical] = trimmed;
        }
      });
    }
    if (entry.units && typeof entry.units === "object") {
      Object.entries(entry.units).forEach(([canonical, unit]) => {
        if (!allowed.has(canonical)) return;
        if (typeof unit !== "string") return;
        const trimmed = unit.trim();
        if (trimmed) {
          sanitized.units[canonical] = trimmed;
        }
      });
    }
    if (Object.keys(sanitized.columns).length || Object.keys(sanitized.units).length) {
      state[key] = sanitized;
    }
  });
  return state;
}

  function serialiseMappingState(state) {
  const payload = {};
  Object.entries(state).forEach(([dataset, entry]) => {
    if (!entry || typeof entry !== "object") return;
    const result = {};
    if (entry.columns && typeof entry.columns === "object" && Object.keys(entry.columns).length) {
      result.columns = { ...entry.columns };
    }
    if (entry.units && typeof entry.units === "object" && Object.keys(entry.units).length) {
      result.units = { ...entry.units };
    }
    if (Object.keys(result).length) {
      payload[dataset] = result;
    }
  });
  return payload;
}

  function initMappingAssistant() {
  const container = document.querySelector('[data-mapping-assistant]');
  if (!container) return;

  const canonicalData = parseJSONScript('canonical-schema');
  const unitHintsData = parseJSONScript('unit-hints') || {};
  const datasets = Array.isArray(canonicalData?.datasets) ? canonicalData.datasets : [];
  if (!datasets.length) {
    const placeholder = container.querySelector('[data-mapping-placeholder]');
    if (placeholder) {
      placeholder.textContent = 'Mapping assistant is unavailable. Refresh to try again.';
    }
    return;
  }

  const hiddenInput = document.querySelector('[data-mapping-payload]');
  if (!hiddenInput) {
    return;
  }

  const tabs = container.querySelector('[data-mapping-tabs]');
  const panels = container.querySelector('[data-mapping-panels]');
  if (!tabs || !panels) return;

  function loadStoredState() {
    try {
      const raw = window.localStorage.getItem(MAPPING_STORAGE_KEY);
      if (!raw) return {};
      const parsed = JSON.parse(raw);
      return typeof parsed === 'object' && parsed ? parsed : {};
    } catch (error) {
      return {};
    }
  }

  let mappingState = sanitizeMappingState(loadStoredState(), datasets);

  function serialisedState() {
    return serialiseMappingState(mappingState);
  }

  function updateHiddenField() {
    hiddenInput.value = JSON.stringify(serialisedState());
  }

  function showFeedback(message, tone = 'info') {
    const feedback = container.querySelector('[data-mapping-feedback]');
    if (!feedback) return;
    feedback.classList.remove('hidden', 'text-emerald-600', 'text-rose-500');
    feedback.classList.add('text-slate-500');
    if (tone === 'success') {
      feedback.classList.add('text-emerald-600');
    } else if (tone === 'error') {
      feedback.classList.add('text-rose-500');
    }
    feedback.textContent = message;
  }

  function clearFeedback() {
    const feedback = container.querySelector('[data-mapping-feedback]');
    if (!feedback) return;
    feedback.classList.add('hidden');
    feedback.textContent = '';
  }

  function updateEntry(dataset, column, value, kind) {
    const current = mappingState[dataset] || { columns: {}, units: {} };
    if (kind === 'unit') {
      if (value) {
        current.units[column] = value;
      } else {
        delete current.units[column];
      }
    } else if (value) {
      current.columns[column] = value;
    } else {
      delete current.columns[column];
    }
    if (Object.keys(current.columns).length || Object.keys(current.units).length) {
      mappingState[dataset] = current;
    } else {
      delete mappingState[dataset];
    }
    updateHiddenField();
  }

  function applyStateToInputs() {
    const serialised = serialisedState();
    container.querySelectorAll('[data-mapping-input="column"]').forEach((input) => {
      const dataset = input.getAttribute('data-dataset');
      const column = input.getAttribute('data-column');
      const value = serialised[dataset]?.columns?.[column] || '';
      input.value = value;
    });
    container.querySelectorAll('[data-mapping-input="unit"]').forEach((input) => {
      const dataset = input.getAttribute('data-dataset');
      const column = input.getAttribute('data-column');
      const value = serialised[dataset]?.units?.[column] || '';
      input.value = value;
    });
  }

  tabs.innerHTML = '';
  panels.innerHTML = '';

  const tabButtons = [];
  const panelElements = [];

  function createRow(schemaKey, column, required) {
    const row = document.createElement('div');
    row.className = 'rounded-2xl border border-slate-200 bg-white/70 p-4 shadow-sm dark:border-slate-700 dark:bg-slate-900/40';

    const labelRow = document.createElement('div');
    labelRow.className = 'flex items-center justify-between gap-2';
    const nameSpan = document.createElement('span');
    nameSpan.className = 'text-sm font-semibold text-slate-900 dark:text-white';
    nameSpan.textContent = column;
    labelRow.appendChild(nameSpan);
    if (required) {
      const badge = document.createElement('span');
      badge.className = 'inline-flex items-center rounded-full bg-sky-500/10 px-2 py-0.5 text-xs font-semibold text-sky-600 dark:bg-indigo-500/20 dark:text-indigo-200';
      badge.textContent = 'Required';
      labelRow.appendChild(badge);
    }
    row.appendChild(labelRow);

    const inputWrapper = document.createElement('div');
    const hasUnit = Object.prototype.hasOwnProperty.call(unitHintsData, column);
    inputWrapper.className = hasUnit
      ? 'mt-3 grid gap-3 sm:grid-cols-[minmax(0,2fr)_minmax(0,1fr)]'
      : 'mt-3 grid gap-3';

    const columnInput = document.createElement('input');
    columnInput.type = 'text';
    columnInput.className = 'w-full rounded-full border border-slate-200 bg-white px-4 py-2 text-sm text-slate-600 shadow-sm focus:border-sky-500 focus:outline-none focus:ring-2 focus:ring-sky-500 focus:ring-offset-2 dark:border-slate-700 dark:bg-slate-900 dark:text-slate-200';
    columnInput.placeholder = 'CSV column name';
    columnInput.autocomplete = 'off';
    columnInput.setAttribute('data-mapping-input', 'column');
    columnInput.setAttribute('data-dataset', schemaKey);
    columnInput.setAttribute('data-column', column);
    columnInput.addEventListener('input', (event) => {
      clearFeedback();
      updateEntry(schemaKey, column, event.target.value.trim(), 'column');
    });
    inputWrapper.appendChild(columnInput);

    if (hasUnit) {
      const unitInput = document.createElement('input');
      unitInput.type = 'text';
      unitInput.className = 'w-full rounded-full border border-slate-200 bg-white px-4 py-2 text-sm text-slate-600 shadow-sm focus:border-sky-500 focus:outline-none focus:ring-2 focus:ring-sky-500 focus:ring-offset-2 dark:border-slate-700 dark:bg-slate-900 dark:text-slate-200';
      unitInput.placeholder = unitHintsData[column] || 'Units';
      unitInput.autocomplete = 'off';
      unitInput.setAttribute('data-mapping-input', 'unit');
      unitInput.setAttribute('data-dataset', schemaKey);
      unitInput.setAttribute('data-column', column);
      unitInput.addEventListener('input', (event) => {
        clearFeedback();
        updateEntry(schemaKey, column, event.target.value.trim(), 'unit');
      });
      inputWrapper.appendChild(unitInput);
    }

    row.appendChild(inputWrapper);
    return row;
  }

  function buildPanel(schema) {
    const panel = document.createElement('div');
    panel.className = 'mt-4 space-y-4';
    panel.setAttribute('data-mapping-panel', schema.key);

    const requiredGroup = document.createElement('div');
    requiredGroup.className = 'space-y-3';
    if (schema.required && schema.required.length) {
      const heading = document.createElement('h4');
      heading.className = 'text-xs font-semibold uppercase tracking-[0.3em] text-slate-400 dark:text-slate-500';
      heading.textContent = 'Required columns';
      requiredGroup.appendChild(heading);
      schema.required.forEach((column) => {
        requiredGroup.appendChild(createRow(schema.key, column, true));
      });
      panel.appendChild(requiredGroup);
    }

    if (schema.optional && schema.optional.length) {
      const optionalGroup = document.createElement('div');
      optionalGroup.className = 'space-y-3';
      const heading = document.createElement('h4');
      heading.className = 'text-xs font-semibold uppercase tracking-[0.3em] text-slate-400 dark:text-slate-500';
      heading.textContent = 'Optional columns';
      optionalGroup.appendChild(heading);
      schema.optional.forEach((column) => {
        optionalGroup.appendChild(createRow(schema.key, column, false));
      });
      panel.appendChild(optionalGroup);
    }

    if (!panel.children.length) {
      const empty = document.createElement('p');
      empty.className = 'text-sm text-slate-500 dark:text-slate-400';
      empty.textContent = 'No canonical columns defined for this dataset yet.';
      panel.appendChild(empty);
    }

    return panel;
  }

  datasets.forEach((schema, index) => {
    const button = document.createElement('button');
    button.type = 'button';
    button.className = 'inline-flex items-center gap-2 rounded-full border border-slate-200 bg-white px-3 py-1.5 text-sm font-medium text-slate-600 shadow-sm transition hover:border-sky-400 hover:text-sky-600 focus-visible:outline-none focus-visible:ring-2 focus-visible:ring-sky-500 focus-visible:ring-offset-2 dark:border-slate-700 dark:bg-slate-950/40 dark:text-slate-200 dark:hover:border-indigo-400 dark:hover:text-indigo-200';
    button.setAttribute('data-dataset', schema.key);
    button.textContent = schema.label || schema.key.toUpperCase();
    tabs.appendChild(button);
    tabButtons.push(button);

    const panel = buildPanel(schema);
    if (index !== 0) {
      panel.classList.add('hidden');
    } else {
      button.classList.add('bg-sky-500/10', 'border-sky-400', 'text-sky-600', 'dark:border-indigo-400', 'dark:text-indigo-200');
    }
    panels.appendChild(panel);
    panelElements.push(panel);
  });

  function activate(datasetKey) {
    tabButtons.forEach((button) => {
      const isActive = button.getAttribute('data-dataset') === datasetKey;
      button.classList.toggle('bg-sky-500/10', isActive);
      button.classList.toggle('border-sky-400', isActive);
      button.classList.toggle('text-sky-600', isActive);
      button.classList.toggle('dark:border-indigo-400', isActive);
      button.classList.toggle('dark:text-indigo-200', isActive);
    });
    panelElements.forEach((panel) => {
      const match = panel.getAttribute('data-mapping-panel') === datasetKey;
      panel.classList.toggle('hidden', !match);
    });
  }

  tabButtons.forEach((button) => {
    button.addEventListener('click', () => {
      activate(button.getAttribute('data-dataset'));
    });
  });

  if (tabButtons.length) {
    activate(tabButtons[0].getAttribute('data-dataset'));
  }

  applyStateToInputs();
  updateHiddenField();

  async function refreshServerProfiles(preserve) {
    const select = container.querySelector('[data-mapping-profile]');
    if (!select) return;
    const previous = preserve || select.value;
    try {
      const response = await fetch('/mapping_profiles');
      if (!response.ok) {
        throw new Error('Failed to fetch profiles');
      }
      const data = await response.json();
      const profiles = Array.isArray(data?.profiles) ? data.profiles : [];
      select.innerHTML = '';
      const defaultOption = document.createElement('option');
      defaultOption.value = '';
      defaultOption.textContent = 'Choose a saved profile…';
      select.appendChild(defaultOption);
      profiles.forEach((profile) => {
        if (!profile || typeof profile.slug !== 'string') return;
        const option = document.createElement('option');
        option.value = profile.slug;
        option.textContent = profile.name || profile.slug;
        if (profile.slug === previous) {
          option.selected = true;
        }
        select.appendChild(option);
      });
    } catch (error) {
      showFeedback('Unable to load server profiles right now.', 'error');
    }
  }

  const saveLocalButton = container.querySelector('[data-mapping-save]');
  if (saveLocalButton) {
    saveLocalButton.addEventListener('click', () => {
      try {
        window.localStorage.setItem(MAPPING_STORAGE_KEY, JSON.stringify(serialisedState()));
        showFeedback('Mapping saved to this browser.', 'success');
      } catch (error) {
        showFeedback('Unable to save mapping locally.', 'error');
      }
    });
  }

  const resetButton = container.querySelector('[data-mapping-reset]');
  if (resetButton) {
    resetButton.addEventListener('click', () => {
      mappingState = {};
      container.querySelectorAll('[data-mapping-input="column"], [data-mapping-input="unit"]').forEach((input) => {
        input.value = '';
      });
      window.localStorage.removeItem(MAPPING_STORAGE_KEY);
      updateHiddenField();
      showFeedback('Mapping cleared.', 'success');
    });
  }

  const loadButton = container.querySelector('[data-mapping-load]');
  if (loadButton) {
    loadButton.addEventListener('click', async () => {
      const select = container.querySelector('[data-mapping-profile]');
      const slug = select ? select.value : '';
      if (!slug) {
        showFeedback('Select a profile to load.', 'error');
        return;
      }
      try {
        clearFeedback();
        const response = await fetch(`/mapping_profiles/${encodeURIComponent(slug)}`);
        if (!response.ok) {
          throw new Error('Failed to load profile');
        }
        const data = await response.json();
        mappingState = sanitizeMappingState(data.mapping || {}, datasets);
        applyStateToInputs();
        updateHiddenField();
        showFeedback(`Loaded mapping profile "${data.name || slug}".`, 'success');
      } catch (error) {
        showFeedback('Unable to load mapping profile.', 'error');
      }
    });
  }

  const saveServerButton = container.querySelector('[data-mapping-save-server]');
  if (saveServerButton) {
    saveServerButton.addEventListener('click', async () => {
      clearFeedback();
      const payload = serialisedState();
      if (!Object.keys(payload).length) {
        showFeedback('Map at least one column before saving.', 'error');
        return;
      }
      const name = window.prompt('Name this mapping profile:');
      if (!name) {
        showFeedback('Profile name is required to save.', 'error');
        return;
      }
      try {
        const response = await fetch('/mapping_profiles', {
          method: 'POST',
          headers: { 'Content-Type': 'application/json' },
          body: JSON.stringify({ name, mapping: payload }),
        });
        if (!response.ok) {
          const detail = await response.json().catch(() => ({}));
          const message = typeof detail.detail === 'string' ? detail.detail : 'Unable to save mapping profile.';
          showFeedback(message, 'error');
          return;
        }
        const data = await response.json();
        showFeedback(`Saved mapping profile "${data.name}".`, 'success');
        refreshServerProfiles(data.slug);
      } catch (error) {
        showFeedback('Unable to save mapping profile.', 'error');
      }
    });
  }

  refreshServerProfiles();
  applyStateToInputs();
  updateHiddenField();
}

  function allowedExtensions(input) {
    return (input.dataset.allowed || "")
      .split(",")
      .map((value) => value.trim().toLowerCase())
      .filter(Boolean);
  }

  function displayError(zone, errorEl, message) {
    zone.classList.add("has-error");
    zone.classList.remove("has-file");
    if (errorEl) {
      errorEl.textContent = message;
      errorEl.classList.remove("hidden");
    }
  }

  function clearError(zone, errorEl) {
    zone.classList.remove("has-error");
    if (errorEl) {
      errorEl.textContent = "";
      errorEl.classList.add("hidden");
    }
  }

  function validateInput(input) {
    const zone = input.closest("[data-dropzone]");
    if (!zone) return true;
    const errorEl = zone.querySelector("[data-error]");
    const labelEl = zone.querySelector("[data-file-label]");

    clearError(zone, errorEl);

    const files = input.files;
    if (!files || !files.length) {
      if (labelEl) {
        labelEl.textContent = "No file selected";
      }
      zone.classList.remove("has-file");
      return false;
    }

    const file = files[0];
    const allowed = allowedExtensions(input);
    const fileExt = file.name.includes(".") ? `.${file.name.split(".").pop().toLowerCase()}` : "";

    if (allowed.length && !allowed.includes(fileExt)) {
      displayError(zone, errorEl, `Unsupported file type. Choose ${allowed.join(", ")}.`);
      input.value = "";
      if (labelEl) {
        labelEl.textContent = "No file selected";
      }
      return false;
    }

    const maxSize = parseInt(input.dataset.maxSizeMb || "0", 10);
    if (maxSize && file.size > maxSize * 1024 * 1024) {
      displayError(zone, errorEl, `File is larger than ${maxSize} MB.`);
      input.value = "";
      if (labelEl) {
        labelEl.textContent = "No file selected";
      }
      return false;
    }

    if (labelEl) {
      labelEl.textContent = file.name;
    }
    zone.classList.add("has-file");
    return true;
  }

  function initDropzones(root) {
    root.querySelectorAll("[data-dropzone]").forEach((zone) => {
      const input = zone.querySelector("input[type=file]");
      if (!input) return;

      ["dragenter", "dragover"].forEach((eventName) => {
        zone.addEventListener(eventName, (event) => {
          event.preventDefault();
          zone.classList.add("is-dragover");
        });
      });

      ["dragleave", "dragend", "drop"].forEach((eventName) => {
        zone.addEventListener(eventName, () => {
          zone.classList.remove("is-dragover");
        });
      });

      zone.addEventListener("drop", (event) => {
        event.preventDefault();
        if (event.dataTransfer && event.dataTransfer.files.length) {
          input.files = event.dataTransfer.files;
          input.dispatchEvent(new Event("change", { bubbles: true }));
        }
      });

      input.addEventListener("change", () => {
        validateInput(input);
      });
    });
  }

  function initFormValidation(form) {
    form.addEventListener("submit", (event) => {
      const inputs = form.querySelectorAll("input[type=file][required]");
      let valid = true;
      inputs.forEach((input) => {
        if (!validateInput(input)) {
          valid = false;
        }
      });
      if (!valid) {
        event.preventDefault();
        event.stopPropagation();
      }
    });
  }

  function renderSummary(container) {
    const target = container.querySelector("#analysis-summary");
    const dataEl = container.querySelector("#summary-data");
    if (!target || !dataEl) return;

    let markdown = "";
    try {
      markdown = JSON.parse(dataEl.textContent || '""');
    } catch (error) {
      markdown = dataEl.textContent || "";
    }

    if (markdown && window.marked && typeof window.marked.parse === "function") {
      target.innerHTML = window.marked.parse(markdown);
    } else {
      target.textContent = markdown;
    }
  }
  function populateExportForms(payload) {
    let serialised = "";
    if (payload) {
      try {
        serialised = JSON.stringify(payload);
      } catch (error) {
        serialised = "";
      }
    }
    const zipField = document.getElementById("exportZipPayload");
    if (zipField) {
      zipField.value = serialised;
    }
    const pdfField = document.getElementById("exportPdfPayload");
    if (pdfField) {
      pdfField.value = serialised;
    }
  }

  function initializeResults(root) {
    const container = root.querySelector("[data-component='analysis-results']");
    if (!container) return;
    renderSummary(container);
  }

  function safeInit() {
    const payload = getResultPayload();
    populateExportForms(payload);
    if (!payload) {
      console.info("RDE: analysis payload unavailable; skipping charts and map.");
      return;
    }

    const chartsOk = renderChartsFromPayload(payload);
    const kpiOk = injectKpisFromPayload(payload);

    if (!chartsOk) {
      console.warn("RDE: chart render skipped or partial");
    }

    if (!kpiOk) {
      console.info("RDE: KPI injection skipped; nothing to update.");
    }

    safeInitMap(payload);
  }

  function handleDomReady() {
    initTheme();
    initThemeToggle();
    initDropzones(document);
    initMappingAssistant();
    const form = document.getElementById("telemetry-form");
    if (form) {
      initFormValidation(form);
    }
    initializeResults(document);
  }

  if (document.readyState === "loading") {
    document.addEventListener("DOMContentLoaded", handleDomReady);
  } else {
    handleDomReady();
  }

  document.addEventListener("DOMContentLoaded", safeInit);
  if (document.readyState !== "loading") {
    safeInit();
  }

  window.addEventListener("rde:payload-ready", safeInit);

  document.addEventListener("htmx:afterSwap", (event) => {
    if (event.target && event.target.id === "analysis-results") {
      initializeResults(event.target);
      safeInit();
    }
  });
})();

function getResultPayload() {
  const payload = window.__RDE_RESULT__;
  if (!payload || typeof payload !== "object") {
    return null;
  }
  return payload;
}

function parseNumeric(value) {
  if (value == null) return null;
  const match = String(value).match(/[-+]?\d*\.?\d+(?:[eE][-+]?\d+)?/);
  if (!match) return null;
  const parsed = Number(match[0]);
  return Number.isFinite(parsed) ? parsed : null;
}

function findPollutantSeries(payload, key) {
  const chart = (payload.analysis && payload.analysis.chart) || payload.chart || {};
  const pollutants = Array.isArray(chart.pollutants) ? chart.pollutants : [];
  const entry = pollutants.find((item) => item && item.key === key);
  if (!entry || typeof entry !== "object") {
    return { values: [], times: null };
  }
  const values = Array.isArray(entry.y)
    ? entry.y
    : Array.isArray(entry.values)
    ? entry.values
    : [];
  const times = Array.isArray(entry.t) ? entry.t : chart.times || null;
  return { values, times };
}

function getSpeedSeries(payload) {
  const chart = (payload.analysis && payload.analysis.chart) || payload.chart || {};
  const speed = chart.speed || {};
  const values = Array.isArray(speed.values)
    ? speed.values
    : Array.isArray(speed.y)
    ? speed.y
    : [];
  const times = Array.isArray(chart.times) ? chart.times : Array.isArray(speed.t) ? speed.t : null;
  return { values, times };
}

function formatKpiValue(value, unit) {
  if (!Number.isFinite(value)) return "n/a";
  const abs = Math.abs(value);
  const formatted = abs >= 1000 ? value.toExponential(3) : value.toFixed(3);
  return unit ? `${formatted} ${unit}` : formatted;
}

function setKpiText(key, scope, text) {
  if (!key || typeof text !== "string") return false;
  let selector = `[data-kpi="${key}"]`;
  if (scope === null) {
    selector = `${selector}:not([data-kpi-scope])`;
  } else if (typeof scope === "string") {
    selector = `${selector}[data-kpi-scope="${scope}"]`;
  }

  const nodes = document.querySelectorAll(selector);
  if (!nodes.length) return false;
  nodes.forEach((node) => {
    node.textContent = text;
  });
  return true;
}

function injectKpisFromPayload(payload) {
  if (!payload || typeof payload !== "object") return false;
  const analysis = payload.analysis;
  if (!analysis || typeof analysis !== "object") return false;

  const kpis = analysis.kpis && typeof analysis.kpis === "object" ? analysis.kpis : {};
  const bins = Array.isArray(analysis.bins) ? analysis.bins : [];
  const unitCache = new Map();

  const getUnit = (key) => {
    if (unitCache.has(key)) return unitCache.get(key);
    const entry = kpis[key];
    const unit = entry && typeof entry === "object" ? entry.unit : null;
    unitCache.set(key, unit || null);
    return unit || null;
  };

  let updated = false;

  Object.entries(kpis).forEach(([key, entry]) => {
    if (!entry || typeof entry !== "object") return;
    const unit = getUnit(key);
    const totalBlock = entry.total && typeof entry.total === "object" ? entry.total : null;
    const directTotal = totalBlock && totalBlock.value != null ? parseNumeric(totalBlock.value) : null;
    const fallbackTotal = entry.value != null ? parseNumeric(entry.value) : null;
    const totalValue = directTotal ?? fallbackTotal;
    if (totalValue != null) {
      const text = formatKpiValue(totalValue, unit);
      if (setKpiText(key, null, text)) updated = true;
      if (setKpiText(key, "total", text)) updated = true;
    }

    Object.entries(entry).forEach(([scope, scopeEntry]) => {
      if (scope === "label" || scope === "unit" || scope === "total" || scope === "value") return;
      if (!scopeEntry || typeof scopeEntry !== "object") return;
      const numeric = scopeEntry.value != null ? parseNumeric(scopeEntry.value) : null;
      if (numeric == null) return;
      const text = formatKpiValue(numeric, unit);
      if (setKpiText(key, scope, text)) updated = true;
    });
  });

  bins.forEach((bin) => {
    if (!bin || typeof bin !== "object") return;
    const scope = bin.name;
    if (!scope) return;
    const binKpis = bin.kpis && typeof bin.kpis === "object" ? bin.kpis : {};
    Object.entries(binKpis).forEach(([key, rawValue]) => {
      const numeric = parseNumeric(rawValue);
      if (numeric == null) return;
      const unit = getUnit(key);
      const text = formatKpiValue(numeric, unit);
      if (setKpiText(key, scope, text)) updated = true;
    });
  });

  return updated;
}

function renderChartsFromPayload(payload) {
  if (!payload || typeof payload !== "object") return false;
  if (typeof Plotly === "undefined" || typeof Plotly.newPlot !== "function") {
    console.warn("RDE: Plotly unavailable; charts skipped.");
    return false;
  }

  const { values: speedValuesRaw, times: speedTimes } = getSpeedSeries(payload);
  const speedEl = document.getElementById("chart-speed");

  const sanitizeSeries = (values) => {
    if (!Array.isArray(values)) return [];
    return values.map((value) => {
      const numeric = Number(value);
      return Number.isFinite(numeric) ? numeric : null;
    });
  };

  const alignTimes = (candidate, fallback, length) => {
    if (Array.isArray(candidate) && candidate.length === length) {
      return candidate;
    }
    if (Array.isArray(fallback) && fallback.length === length) {
      return fallback;
    }
    return Array.from({ length }, (_, index) => index);
  };

  let plotted = false;

  const speedSeries = sanitizeSeries(speedValuesRaw);
  if (speedEl && speedSeries.length && speedSeries.some((value) => value != null)) {
    const x = alignTimes(speedTimes, null, speedSeries.length);
    Plotly.newPlot(
      speedEl,
      [
        {
          x,
          y: speedSeries,
          name: "Vehicle speed",
          mode: "lines",
          line: { color: "#38bdf8" },
        },
      ],
      {
        margin: { t: 24, r: 16, b: 48, l: 64 },
        xaxis: { title: "Time" },
        yaxis: { title: "m/s" },
        paper_bgcolor: "transparent",
        plot_bgcolor: "transparent",
      },
      { displaylogo: false, responsive: true },
    );
    plotted = true;
  }

  const pollutantCharts = [
    { key: "NOx", elementId: "chart-nox", label: "NOx emission rate", unit: "mg/s", color: "#f97316" },
    { key: "PN", elementId: "chart-pn", label: "PN emission rate", unit: "1/s", color: "#8b5cf6" },
    { key: "PM", elementId: "chart-pm", label: "PM emission rate", unit: "mg/s", color: "#14b8a6" },
  ];

  pollutantCharts.forEach(({ key, elementId, label, unit, color }) => {
    const target = document.getElementById(elementId);
    if (!target) return;
    const series = findPollutantSeries(payload, key);
    const values = sanitizeSeries(series.values);
    if (!values.length || !values.some((value) => value != null)) return;
    const x = alignTimes(series.times, speedTimes, values.length);
    Plotly.newPlot(
      target,
      [
        {
          x,
          y: values,
          name: label,
          mode: "lines",
          line: { color },
        },
      ],
      {
        margin: { t: 24, r: 16, b: 48, l: 64 },
        xaxis: { title: "Time" },
        yaxis: { title: unit },
        paper_bgcolor: "transparent",
        plot_bgcolor: "transparent",
      },
      { displaylogo: false, responsive: true },
    );
    plotted = true;
  });

  return plotted;
}

// --- Map lifecycle guards ---
<<<<<<< HEAD
function ensureMapState() {
  window.__rde = window.__rde || {};
  window.__rde.map = window.__rde.map || {
    instance: null,
    initted: false,
    _waiting: false,
    _waitId: null,
    _warnedNoPayload: false,
    _resizeTimer: null,
    latestPayload: null,
  };
  return window.__rde.map;
=======
function getPayload() {
  return typeof window !== "undefined" &&
    window.__RDE_RESULT__ &&
    window.__RDE_RESULT__.visual &&
    window.__RDE_RESULT__.visual.map
    ? window.__RDE_RESULT__
    : null;
>>>>>>> 79a91db6
}

function getMapContainer() {
  return document.getElementById("drive-map") || null;
}

<<<<<<< HEAD
function destroyMap() {
  const state = ensureMapState();
  if (state._waitId) {
    window.clearTimeout(state._waitId);
    state._waitId = null;
    state._waiting = false;
  }
  if (state.instance && typeof state.instance.remove === "function") {
    state.instance.remove();
  }
  state.instance = null;
  state.initted = false;
}

function normalizeLatLngs(mapData) {
  if (!mapData || typeof mapData !== "object") return [];
  const source = Array.isArray(mapData.latlngs)
    ? mapData.latlngs
    : Array.isArray(mapData.points)
    ? mapData.points
    : Array.isArray(mapData.track)
    ? mapData.track
    : Array.isArray(mapData.gps)
    ? mapData.gps
    : [];

  return source
    .map((point) => {
      if (!point || typeof point !== "object") return null;
      const lat = parseNumeric(point.lat ?? point.latitude);
      const lon = parseNumeric(point.lon ?? point.lng ?? point.longitude);
      if (lat == null || lon == null) {
        return null;
      }
      return [lat, lon];
    })
    .filter(Boolean);
}

function extractMapPayload(input) {
  if (!input || typeof input !== "object") return null;
  if (Array.isArray(input.latlngs) || Array.isArray(input.points) || Array.isArray(input.track) || Array.isArray(input.gps) || input.center) {
    return input;
  }
  if (input.visual && input.visual.map) {
    return input.visual.map;
=======
function containerIsVisible(el) {
  if (!el) return false;
  const r = el.getBoundingClientRect();
  return r.width > 0 && r.height > 0;
}

function destroyLeaflet() {
  if (window.__leafletMap && typeof window.__leafletMap.remove === "function") {
    try {
      window.__leafletMap.remove();
    } catch (_) {}
  }
  window.__leafletMap = null;
  window.__leafletTile = null;
}

function renderLeafletFromPayload(payload) {
  if (typeof window === "undefined" || typeof window.L === "undefined") {
    throw new Error("Leaflet is not available");
>>>>>>> 79a91db6
  }
  if (input.analysis && input.analysis.map) {
    return input.analysis.map;
  }
  if (input.map && typeof input.map === "object") {
    return input.map;
  }
  return null;
}

<<<<<<< HEAD
function renderLeafletFromPayload(mapData) {
  const el = getDriveMapEl();
  if (!el) {
    throw new Error("drive-map container not found");
  }
  if (typeof window.L === "undefined" || typeof window.L.map !== "function") {
    throw new Error("Leaflet is not available");
  }

  destroyMap();
  el.innerHTML = "";

  const map = window.L.map(el, { attributionControl: false, zoomControl: true });

  window.L.tileLayer("https://{s}.tile.openstreetmap.org/{z}/{x}/{y}.png", {
    maxZoom: 19,
  }).addTo(map);

  const latlngs = normalizeLatLngs(mapData);
  if (latlngs.length) {
    const route = window.L.polyline(latlngs, { weight: 3, opacity: 0.9 }).addTo(map);
    try {
      map.fitBounds(route.getBounds(), { padding: [20, 20] });
    } catch (error) {
      map.setView(latlngs[0], mapData?.zoom ?? 14);
    }
  } else if (mapData && mapData.center) {
    const lat = parseNumeric(mapData.center.lat ?? mapData.center.latitude);
    const lon = parseNumeric(mapData.center.lon ?? mapData.center.lng ?? mapData.center.longitude);
    const zoom = parseNumeric(mapData.center.zoom);
    if (lat != null && lon != null) {
      map.setView([lat, lon], Number.isFinite(zoom) ? zoom : 11);
    } else {
      map.setView([48.2082, 16.3738], 11);
    }
  } else {
    map.setView([48.2082, 16.3738], 11);
  }

  const state = ensureMapState();
  state.instance = map;
  state.initted = true;

  window.requestAnimationFrame(() => map.invalidateSize());
  window.setTimeout(() => map.invalidateSize(), 0);

  return map;
}

function renderMapFromPayload(mapData) {
  try {
    renderLeafletFromPayload(mapData);
  } catch (error) {
    console.warn("Map render failed:", error);
  }
}

function isResultPayloadReady() {
  const result = window.__RDE_RESULT__;
  return Boolean(result && result.visual && result.visual.map);
}

function scheduleInitWhenReady() {
  const state = ensureMapState();
  if (state._waiting) {
    return;
=======
  const mapData = payload?.visual?.map;
  const coords = Array.isArray(mapData?.coords)
    ? mapData.coords
        .map((pair) => (Array.isArray(pair) && pair.length >= 2 ? [Number(pair[0]), Number(pair[1])] : null))
        .filter((pair) => pair && Number.isFinite(pair[0]) && Number.isFinite(pair[1]))
    : [];

  const el = getMapContainer();
  if (!el) {
    throw new Error("Map container not found");
  }

  if (!window.__leafletMap) {
    window.__leafletMap = window.L.map(el, { zoomControl: true });
    window.__leafletTile = window.L.tileLayer("https://{s}.tile.openstreetmap.org/{z}/{x}/{y}.png", {
      maxZoom: 19,
      attribution: "&copy; OpenStreetMap",
    }).addTo(window.__leafletMap);
  } else if (window.__leafletMap._container !== el) {
    destroyLeaflet();
    window.__leafletMap = window.L.map(el, { zoomControl: true });
    window.__leafletTile = window.L.tileLayer("https://{s}.tile.openstreetmap.org/{z}/{x}/{y}.png", {
      maxZoom: 19,
      attribution: "&copy; OpenStreetMap",
    }).addTo(window.__leafletMap);
  }

  if (window.__leafletMap && typeof window.__leafletMap.eachLayer === "function") {
    window.__leafletMap.eachLayer((layer) => {
      if (layer && layer !== window.__leafletTile) {
        try {
          window.__leafletMap.removeLayer(layer);
        } catch (_) {}
      }
    });
>>>>>>> 79a91db6
  }
  const start = Date.now();
  state._waiting = true;

  const poll = () => {
    const container = getDriveMapEl();
    const hasContainer = Boolean(container);
    const hasSize = hasContainer && container.offsetWidth > 0 && container.offsetHeight > 0;
    const payload = state.latestPayload || extractMapPayload(window.__RDE_RESULT__);
    const payloadReady = Boolean(payload && (state.latestPayload || isResultPayloadReady()));

    if (hasContainer && hasSize && payloadReady) {
      state._waiting = false;
      state._waitId = null;
      state.latestPayload = payload;
      renderMapFromPayload(payload);
      return;
    }

<<<<<<< HEAD
    if (Date.now() - start >= 3000) {
      state._waiting = false;
      state._waitId = null;
      if (!payloadReady && !state._warnedNoPayload) {
        console.warn("RDE: map payload unavailable; skipping map render.");
        state._warnedNoPayload = true;
      }
      return;
    }

    state._waitId = window.setTimeout(poll, 150);
  };

  poll();
}

function safeInitMap(payload) {
  const state = ensureMapState();
  const extracted = extractMapPayload(payload);
  if (extracted) {
    state.latestPayload = extracted;
    state._warnedNoPayload = false;
=======
  if (coords.length >= 2) {
    const latlngs = coords.map(([lat, lon]) => window.L.latLng(lat, lon));
    window.L.polyline(latlngs, { weight: 3, opacity: 0.8 }).addTo(window.__leafletMap);
    window.__leafletMap.fitBounds(window.L.latLngBounds(latlngs), { padding: [20, 20] });
  } else if (coords.length === 1) {
    window.__leafletMap.setView([coords[0][0], coords[0][1]], 14);
  } else {
    window.__leafletMap.setView([47.0707, 15.4395], 11);
  }

  setTimeout(() => {
    try {
      window.__leafletMap.invalidateSize();
    } catch (_) {}
  }, 0);
}

function renderMapFromPayload(payload) {
  try {
    renderLeafletFromPayload(payload);
    return true;
  } catch (err) {
    console.warn("Map render failed:", err);
    return false;
>>>>>>> 79a91db6
  }
  scheduleInitWhenReady();
}

<<<<<<< HEAD
function wireHtmxLifecycle() {
  const state = ensureMapState();
  if (!window.htmx || state._htmxWired) {
    return;
  }
  state._htmxWired = true;
  const body = document.body;
  if (!body) {
    state._htmxWired = false;
    return;
  }
  const handlerOptions = { passive: true };
  body.addEventListener(
    "htmx:beforeSwap",
    () => {
      destroyMap();
    },
    handlerOptions,
  );
  body.addEventListener(
    "htmx:afterSwap",
    () => {
      safeInitMap();
    },
    handlerOptions,
  );
}

function wireResizeListener() {
  const state = ensureMapState();
  if (state._resizeWired) {
    return;
=======
function tryInitMapOnceReady() {
  const el = getMapContainer();
  const payload = getPayload();

  if (!el || !containerIsVisible(el) || !payload) {
    if (!window.__rdeMapInitScheduled) {
      window.__rdeMapInitScheduled = true;
      requestAnimationFrame(() => {
        window.__rdeMapInitScheduled = false;
        tryInitMapOnceReady();
      });
    }
    return;
  }

  try {
    renderLeafletFromPayload(payload);
  } catch (err) {
    console.warn("Map render failed:", err);
>>>>>>> 79a91db6
  }
  state._resizeWired = true;
  window.addEventListener("resize", () => {
    if (!state.instance) return;
    if (state._resizeTimer) {
      window.clearTimeout(state._resizeTimer);
    }
    state._resizeTimer = window.setTimeout(() => {
      if (state.instance && typeof state.instance.invalidateSize === "function") {
        state.instance.invalidateSize();
      }
    }, 150);
  });
}

<<<<<<< HEAD
=======
function safeInitMap() {
  tryInitMapOnceReady();
}

document.addEventListener("DOMContentLoaded", () => {
  safeInitMap(window.__RDE_RESULT__);
});

>>>>>>> 79a91db6
window.addEventListener("rde:payload-ready", () => {
  safeInitMap(window.__RDE_RESULT__);
});

<<<<<<< HEAD
document.addEventListener("DOMContentLoaded", () => {
  wireHtmxLifecycle();
  wireResizeListener();
  if (getDriveMapEl()) {
    safeInitMap(window.__RDE_RESULT__);
  }
});

if (document.readyState !== "loading") {
  wireHtmxLifecycle();
  wireResizeListener();
=======
document.addEventListener("htmx:afterSwap", (event) => {
  safeInitMap(window.__RDE_RESULT__);
});

function bindHtmxLifecycle() {
  if (!document.body) {
    return;
  }
  document.body.addEventListener("htmx:beforeSwap", () => {
    destroyLeaflet();
  });
  document.body.addEventListener("htmx:afterSwap", () => {
    tryInitMapOnceReady();
  });
}

if (document.body) {
  bindHtmxLifecycle();
} else {
  document.addEventListener("DOMContentLoaded", bindHtmxLifecycle, { once: true });
>>>>>>> 79a91db6
}
<|MERGE_RESOLUTION|>--- conflicted
+++ resolved
@@ -939,20 +939,6 @@
 }
 
 // --- Map lifecycle guards ---
-<<<<<<< HEAD
-function ensureMapState() {
-  window.__rde = window.__rde || {};
-  window.__rde.map = window.__rde.map || {
-    instance: null,
-    initted: false,
-    _waiting: false,
-    _waitId: null,
-    _warnedNoPayload: false,
-    _resizeTimer: null,
-    latestPayload: null,
-  };
-  return window.__rde.map;
-=======
 function getPayload() {
   return typeof window !== "undefined" &&
     window.__RDE_RESULT__ &&
@@ -960,61 +946,12 @@
     window.__RDE_RESULT__.visual.map
     ? window.__RDE_RESULT__
     : null;
->>>>>>> 79a91db6
 }
 
 function getMapContainer() {
   return document.getElementById("drive-map") || null;
 }
 
-<<<<<<< HEAD
-function destroyMap() {
-  const state = ensureMapState();
-  if (state._waitId) {
-    window.clearTimeout(state._waitId);
-    state._waitId = null;
-    state._waiting = false;
-  }
-  if (state.instance && typeof state.instance.remove === "function") {
-    state.instance.remove();
-  }
-  state.instance = null;
-  state.initted = false;
-}
-
-function normalizeLatLngs(mapData) {
-  if (!mapData || typeof mapData !== "object") return [];
-  const source = Array.isArray(mapData.latlngs)
-    ? mapData.latlngs
-    : Array.isArray(mapData.points)
-    ? mapData.points
-    : Array.isArray(mapData.track)
-    ? mapData.track
-    : Array.isArray(mapData.gps)
-    ? mapData.gps
-    : [];
-
-  return source
-    .map((point) => {
-      if (!point || typeof point !== "object") return null;
-      const lat = parseNumeric(point.lat ?? point.latitude);
-      const lon = parseNumeric(point.lon ?? point.lng ?? point.longitude);
-      if (lat == null || lon == null) {
-        return null;
-      }
-      return [lat, lon];
-    })
-    .filter(Boolean);
-}
-
-function extractMapPayload(input) {
-  if (!input || typeof input !== "object") return null;
-  if (Array.isArray(input.latlngs) || Array.isArray(input.points) || Array.isArray(input.track) || Array.isArray(input.gps) || input.center) {
-    return input;
-  }
-  if (input.visual && input.visual.map) {
-    return input.visual.map;
-=======
 function containerIsVisible(el) {
   if (!el) return false;
   const r = el.getBoundingClientRect();
@@ -1034,7 +971,6 @@
 function renderLeafletFromPayload(payload) {
   if (typeof window === "undefined" || typeof window.L === "undefined") {
     throw new Error("Leaflet is not available");
->>>>>>> 79a91db6
   }
   if (input.analysis && input.analysis.map) {
     return input.analysis.map;
@@ -1045,74 +981,6 @@
   return null;
 }
 
-<<<<<<< HEAD
-function renderLeafletFromPayload(mapData) {
-  const el = getDriveMapEl();
-  if (!el) {
-    throw new Error("drive-map container not found");
-  }
-  if (typeof window.L === "undefined" || typeof window.L.map !== "function") {
-    throw new Error("Leaflet is not available");
-  }
-
-  destroyMap();
-  el.innerHTML = "";
-
-  const map = window.L.map(el, { attributionControl: false, zoomControl: true });
-
-  window.L.tileLayer("https://{s}.tile.openstreetmap.org/{z}/{x}/{y}.png", {
-    maxZoom: 19,
-  }).addTo(map);
-
-  const latlngs = normalizeLatLngs(mapData);
-  if (latlngs.length) {
-    const route = window.L.polyline(latlngs, { weight: 3, opacity: 0.9 }).addTo(map);
-    try {
-      map.fitBounds(route.getBounds(), { padding: [20, 20] });
-    } catch (error) {
-      map.setView(latlngs[0], mapData?.zoom ?? 14);
-    }
-  } else if (mapData && mapData.center) {
-    const lat = parseNumeric(mapData.center.lat ?? mapData.center.latitude);
-    const lon = parseNumeric(mapData.center.lon ?? mapData.center.lng ?? mapData.center.longitude);
-    const zoom = parseNumeric(mapData.center.zoom);
-    if (lat != null && lon != null) {
-      map.setView([lat, lon], Number.isFinite(zoom) ? zoom : 11);
-    } else {
-      map.setView([48.2082, 16.3738], 11);
-    }
-  } else {
-    map.setView([48.2082, 16.3738], 11);
-  }
-
-  const state = ensureMapState();
-  state.instance = map;
-  state.initted = true;
-
-  window.requestAnimationFrame(() => map.invalidateSize());
-  window.setTimeout(() => map.invalidateSize(), 0);
-
-  return map;
-}
-
-function renderMapFromPayload(mapData) {
-  try {
-    renderLeafletFromPayload(mapData);
-  } catch (error) {
-    console.warn("Map render failed:", error);
-  }
-}
-
-function isResultPayloadReady() {
-  const result = window.__RDE_RESULT__;
-  return Boolean(result && result.visual && result.visual.map);
-}
-
-function scheduleInitWhenReady() {
-  const state = ensureMapState();
-  if (state._waiting) {
-    return;
-=======
   const mapData = payload?.visual?.map;
   const coords = Array.isArray(mapData?.coords)
     ? mapData.coords
@@ -1148,7 +1016,6 @@
         } catch (_) {}
       }
     });
->>>>>>> 79a91db6
   }
   const start = Date.now();
   state._waiting = true;
@@ -1168,30 +1035,6 @@
       return;
     }
 
-<<<<<<< HEAD
-    if (Date.now() - start >= 3000) {
-      state._waiting = false;
-      state._waitId = null;
-      if (!payloadReady && !state._warnedNoPayload) {
-        console.warn("RDE: map payload unavailable; skipping map render.");
-        state._warnedNoPayload = true;
-      }
-      return;
-    }
-
-    state._waitId = window.setTimeout(poll, 150);
-  };
-
-  poll();
-}
-
-function safeInitMap(payload) {
-  const state = ensureMapState();
-  const extracted = extractMapPayload(payload);
-  if (extracted) {
-    state.latestPayload = extracted;
-    state._warnedNoPayload = false;
-=======
   if (coords.length >= 2) {
     const latlngs = coords.map(([lat, lon]) => window.L.latLng(lat, lon));
     window.L.polyline(latlngs, { weight: 3, opacity: 0.8 }).addTo(window.__leafletMap);
@@ -1216,45 +1059,10 @@
   } catch (err) {
     console.warn("Map render failed:", err);
     return false;
->>>>>>> 79a91db6
   }
   scheduleInitWhenReady();
 }
 
-<<<<<<< HEAD
-function wireHtmxLifecycle() {
-  const state = ensureMapState();
-  if (!window.htmx || state._htmxWired) {
-    return;
-  }
-  state._htmxWired = true;
-  const body = document.body;
-  if (!body) {
-    state._htmxWired = false;
-    return;
-  }
-  const handlerOptions = { passive: true };
-  body.addEventListener(
-    "htmx:beforeSwap",
-    () => {
-      destroyMap();
-    },
-    handlerOptions,
-  );
-  body.addEventListener(
-    "htmx:afterSwap",
-    () => {
-      safeInitMap();
-    },
-    handlerOptions,
-  );
-}
-
-function wireResizeListener() {
-  const state = ensureMapState();
-  if (state._resizeWired) {
-    return;
-=======
 function tryInitMapOnceReady() {
   const el = getMapContainer();
   const payload = getPayload();
@@ -1274,7 +1082,6 @@
     renderLeafletFromPayload(payload);
   } catch (err) {
     console.warn("Map render failed:", err);
->>>>>>> 79a91db6
   }
   state._resizeWired = true;
   window.addEventListener("resize", () => {
@@ -1290,8 +1097,6 @@
   });
 }
 
-<<<<<<< HEAD
-=======
 function safeInitMap() {
   tryInitMapOnceReady();
 }
@@ -1300,24 +1105,10 @@
   safeInitMap(window.__RDE_RESULT__);
 });
 
->>>>>>> 79a91db6
 window.addEventListener("rde:payload-ready", () => {
   safeInitMap(window.__RDE_RESULT__);
 });
 
-<<<<<<< HEAD
-document.addEventListener("DOMContentLoaded", () => {
-  wireHtmxLifecycle();
-  wireResizeListener();
-  if (getDriveMapEl()) {
-    safeInitMap(window.__RDE_RESULT__);
-  }
-});
-
-if (document.readyState !== "loading") {
-  wireHtmxLifecycle();
-  wireResizeListener();
-=======
 document.addEventListener("htmx:afterSwap", (event) => {
   safeInitMap(window.__RDE_RESULT__);
 });
@@ -1338,5 +1129,9 @@
   bindHtmxLifecycle();
 } else {
   document.addEventListener("DOMContentLoaded", bindHtmxLifecycle, { once: true });
->>>>>>> 79a91db6
-}
+}
+
+if (document.readyState !== "loading") {
+  wireHtmxLifecycle();
+  wireResizeListener();
+}
